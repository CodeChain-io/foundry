// Copyright 2018-2020 Kodebox, Inc.
// This file is part of CodeChain.
//
// This program is free software: you can redistribute it and/or modify
// it under the terms of the GNU Affero General Public License as
// published by the Free Software Foundation, either version 3 of the
// License, or (at your option) any later version.
//
// This program is distributed in the hope that it will be useful,
// but WITHOUT ANY WARRANTY; without even the implied warranty of
// MERCHANTABILITY or FITNESS FOR A PARTICULAR PURPOSE.  See the
// GNU Affero General Public License for more details.
//
// You should have received a copy of the GNU Affero General Public License
// along with this program.  If not, see <https://www.gnu.org/licenses/>.

use coordinator::types::Transaction;
use rlp::{Decodable, DecoderError, Encodable, Rlp, RlpStream};

#[derive(Debug, PartialEq)]
pub enum Message {
    Transactions(Vec<Transaction>),
}

impl Encodable for Message {
    fn rlp_append(&self, s: &mut RlpStream) {
        match &self {
            Message::Transactions(transactions) => {
                let uncompressed = {
                    let mut inner_list = RlpStream::new();
                    inner_list.append_list(transactions);
                    inner_list.out()
                };

                let compressed = {
                    // TODO: Cache the Encoder object
                    let mut snappy_encoder = snap::Encoder::new();
                    snappy_encoder.compress_vec(&uncompressed).expect("Compression always succeed")
                };

                s.append(&compressed)
            }
        };
    }
}

impl Decodable for Message {
    fn decode(rlp: &Rlp<'_>) -> Result<Self, DecoderError> {
        let compressed: Vec<u8> = rlp.as_val()?;
        let uncompressed = {
            // TODO: Cache the Decoder object
            let mut snappy_decoder = snap::Decoder::new();
            snappy_decoder.decompress_vec(&compressed).map_err(|err| {
                cwarn!(SYNC_TX, "Decompression failed with decoding a transactions: {}", err);
                DecoderError::Custom("Invalid compression format")
            })?
        };

        let uncompressed_rlp = Rlp::new(&uncompressed);
        Ok(Message::Transactions(uncompressed_rlp.as_list()?))
    }
}

#[cfg(test)]
mod tests {
<<<<<<< HEAD
    use coordinator::types::Transaction;
    use rlp::rlp_encode_and_decode_test;
=======
    use ccore::UnverifiedTransaction;
    use ckey::{Ed25519Public as Public, Signature};
    use ctypes::transaction::{Action, Transaction};
>>>>>>> be7701da

    use super::Message;

    /// For a type that does not have PartialEq, uses Debug instead.
    fn assert_eq_by_debug<T: std::fmt::Debug>(a: &T, b: &T) {
        assert_eq!(format!("{:?}", a), format!("{:?}", b));
    }

    #[test]
    fn transactions_message_rlp() {
        let message = Message::Transactions(Vec::new());
        let encoded = rlp::encode(&message);
        let decoded: Message = rlp::decode(&encoded).unwrap();
        assert_eq_by_debug(&message, &decoded);
    }

    #[test]
    fn transactions_message_rlp_with_tx() {
<<<<<<< HEAD
        let tx = Transaction::new("sample".to_string(), vec![1, 2, 3, 4, 5]);
        rlp_encode_and_decode_test!(Message::Transactions(vec![tx]));
=======
        let tx = UnverifiedTransaction::new(
            Transaction {
                seq: 0,
                fee: 10,
                action: Action::Pay {
                    receiver: Public::random(),
                    quantity: 30,
                },
                network_id: "tc".into(),
            },
            Signature::default(),
            Public::random(),
        );

        let message = Message::Transactions(vec![tx]);
        let encoded = rlp::encode(&message);
        let decoded: Message = rlp::decode(&encoded).unwrap();
        assert_eq_by_debug(&message, &decoded);
>>>>>>> be7701da
    }
}<|MERGE_RESOLUTION|>--- conflicted
+++ resolved
@@ -63,14 +63,8 @@
 
 #[cfg(test)]
 mod tests {
-<<<<<<< HEAD
     use coordinator::types::Transaction;
     use rlp::rlp_encode_and_decode_test;
-=======
-    use ccore::UnverifiedTransaction;
-    use ckey::{Ed25519Public as Public, Signature};
-    use ctypes::transaction::{Action, Transaction};
->>>>>>> be7701da
 
     use super::Message;
 
@@ -89,28 +83,7 @@
 
     #[test]
     fn transactions_message_rlp_with_tx() {
-<<<<<<< HEAD
         let tx = Transaction::new("sample".to_string(), vec![1, 2, 3, 4, 5]);
         rlp_encode_and_decode_test!(Message::Transactions(vec![tx]));
-=======
-        let tx = UnverifiedTransaction::new(
-            Transaction {
-                seq: 0,
-                fee: 10,
-                action: Action::Pay {
-                    receiver: Public::random(),
-                    quantity: 30,
-                },
-                network_id: "tc".into(),
-            },
-            Signature::default(),
-            Public::random(),
-        );
-
-        let message = Message::Transactions(vec![tx]);
-        let encoded = rlp::encode(&message);
-        let decoded: Message = rlp::decode(&encoded).unwrap();
-        assert_eq_by_debug(&message, &decoded);
->>>>>>> be7701da
     }
 }