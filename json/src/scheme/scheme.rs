// Copyright 2018-2020 Kodebox, Inc.
// This file is part of CodeChain.
//
// This program is free software: you can redistribute it and/or modify
// it under the terms of the GNU Affero General Public License as
// published by the Free Software Foundation, either version 3 of the
// License, or (at your option) any later version.
//
// This program is distributed in the hope that it will be useful,
// but WITHOUT ANY WARRANTY; without even the implied warranty of
// MERCHANTABILITY or FITNESS FOR A PARTICULAR PURPOSE.  See the
// GNU Affero General Public License for more details.
//
// You should have received a copy of the GNU Affero General Public License
// along with this program.  If not, see <https://www.gnu.org/licenses/>.

use super::{Engine, Genesis, Params};
use serde_json::Error;
use std::io::Read;

/// Scheme deserialization.
#[derive(Debug, PartialEq, Deserialize)]
#[serde(rename_all = "camelCase")]
pub struct Scheme {
    /// Scheme name.
    pub name: String,
    /// Special fork name.
    pub data_dir: Option<String>,
    /// Engine.
    pub engine: Engine,
    /// Scheme params.
    pub params: Params,
    /// Genesis header.
    pub genesis: Genesis,

    // Application initial state
    pub app_state: String,
    /// Boot nodes.
    pub nodes: Option<Vec<String>>,
}

impl Scheme {
    /// Loads test from json.
    pub fn load<R>(reader: R) -> Result<Self, Error>
    where
        R: Read, {
        serde_json::from_reader(reader)
    }
}

#[cfg(test)]
mod tests {
    use super::Scheme;

    #[test]
    fn spec_deserialization() {
        let s = r#"{
            "name": "Morden",
            "dataDir": "morden",
            "engine": {
                "tendermint": {
                    "params": {
                        "validators" : [
                            "0x6f57729dbeeae75cb180984f0bf65c56f822135c47337d68a0aef41d7f932375",
                            "0xe3c20d46302d0ce9db2c48619486db2f7f65726e438bcbaaf548ff2671d93c9e"
                        ],
                        "timeoutPropose": 10000,
                        "timeoutPrevote": 10000,
                        "timeoutPrecommit": 10000,
                        "timeoutCommit": 10000,
                        "genesisStakes": {
                          "tccqy9xjqk9zwz2zhgsvt9v8f8x9jxsct4s9dx707s2xpxwf7yw5jpdqurmyde": {
                            "stake": 100,
                            "delegations": {
                              "tccq90kljkawglne9yhqyqajx6qg0u48w8e88s5kavy8vh33xa4ye842kfxyqu": 10
                            }
                          },
                          "tccq90kljkawglne9yhqyqajx6qg0u48w8e88s5kavy8vh33xa4ye842kfxyqu": {
                            "stake": 100
                          }
                        },
                        "genesisCandidates": {
                          "tccq90kljkawglne9yhqyqajx6qg0u48w8e88s5kavy8vh33xa4ye842kfxyqu": {
                            "pubkey": "0x6f57729dbeeae75cb180984f0bf65c56f822135c47337d68a0aef41d7f932375",
                            "deposit": 20,
                            "nominationEndsAt": 100,
                            "metadata": "alice"
                          }
                        }
                    }
                }
            },
            "params": {
                "maxExtraDataSize": "0x20",
                "maxTransferMetadataSize": "0x0100",
                "maxTextContentSize": "0x0200",
                "networkID" : "tc",
                "maxBodySize": 4194304,
                "snapshotPeriod": 16384,
                "termSeconds": 3600,
                "nominationExpiration": 24,
                "custodyPeriod": 25,
                "releasePeriod": 26,
                "maxNumOfValidators": 27,
                "minNumOfValidators": 28,
                "delegationThreshold": 29,
                "minDeposit": 30,
                "maxCandidateMetadataSize": 31
            },
            "genesis": {
                "seal": {
                    "tendermint": {
                        "prev_view": "0x0",
                        "cur_view": "0x0",
                        "precommits": [
                        "0x0000000000000000000000000000000000000000000000000000000000000000000000000000000000000000000000000000000000000000000000000000000000"
                        ]
                    }
                },
                "author": "tccqyqqqqqqqqqqqqqqqqqqqqqqqqqqqqqqqqqqqqqqqqqqqqqqqqqqq3e2f0d",
                "timestamp": "0x00",
                "parentHash": "0x0000000000000000000000000000000000000000000000000000000000000000"
            },
            "nodes": [
            "enode://b1217cbaa440e35ed471157123fe468e19e8b5ad5bedb4b1fdbcbdab6fb2f5ed3e95dd9c24a22a79fdb2352204cea207df27d92bfd21bfd41545e8b16f637499@104.44.138.37:30303"
            ],
<<<<<<< HEAD
            "appState": ""
=======
            "accounts": {
                "tccqyqqqqqqqqqqqqqqqqqqqqqqqqqqqqqqqqqqqqqqqqqqqqqqqqqqzzut2uq": { "balance": "1", "seq": "1048576" },
                "tccqyqqqqqqqqqqqqqqqqqqqqqqqqqqqqqqqqqqqqqqqqqqqqqqqqqqy7ng0qh": { "balance": "1", "seq": "1048576" },
                "tccqyqqqqqqqqqqqqqqqqqqqqqqqqqqqqqqqqqqqqqqqqqqqqqqqqqqxdkfvn6": { "balance": "1", "seq": "1048576" },
                "tccqyqqqqqqqqqqqqqqqqqqqqqqqqqqqqqqqqqqqqqqqqqqqqqqqqqqg0dw93s": { "balance": "1", "seq": "1048576" },
                "tccq8t6d5nxsd7pckgnswusmq6sdzu76kxa808t6m3gtygltrjqeeqncfggwh3": { "balance": "1606938044258990275541962092341162602522202993782792835301376", "seq": "1048576" }
            },
            "shards": 1
>>>>>>> 096dd3c4
        }"#;
        let _deserialized: Scheme = serde_json::from_str(s).unwrap();
        // TODO: validate all fields
    }
}<|MERGE_RESOLUTION|>--- conflicted
+++ resolved
@@ -124,18 +124,7 @@
             "nodes": [
             "enode://b1217cbaa440e35ed471157123fe468e19e8b5ad5bedb4b1fdbcbdab6fb2f5ed3e95dd9c24a22a79fdb2352204cea207df27d92bfd21bfd41545e8b16f637499@104.44.138.37:30303"
             ],
-<<<<<<< HEAD
             "appState": ""
-=======
-            "accounts": {
-                "tccqyqqqqqqqqqqqqqqqqqqqqqqqqqqqqqqqqqqqqqqqqqqqqqqqqqqzzut2uq": { "balance": "1", "seq": "1048576" },
-                "tccqyqqqqqqqqqqqqqqqqqqqqqqqqqqqqqqqqqqqqqqqqqqqqqqqqqqy7ng0qh": { "balance": "1", "seq": "1048576" },
-                "tccqyqqqqqqqqqqqqqqqqqqqqqqqqqqqqqqqqqqqqqqqqqqqqqqqqqqxdkfvn6": { "balance": "1", "seq": "1048576" },
-                "tccqyqqqqqqqqqqqqqqqqqqqqqqqqqqqqqqqqqqqqqqqqqqqqqqqqqqg0dw93s": { "balance": "1", "seq": "1048576" },
-                "tccq8t6d5nxsd7pckgnswusmq6sdzu76kxa808t6m3gtygltrjqeeqncfggwh3": { "balance": "1606938044258990275541962092341162602522202993782792835301376", "seq": "1048576" }
-            },
-            "shards": 1
->>>>>>> 096dd3c4
         }"#;
         let _deserialized: Scheme = serde_json::from_str(s).unwrap();
         // TODO: validate all fields
