// Copyright 2018-2020 Kodebox, Inc.
// This file is part of CodeChain.
//
// This program is free software: you can redistribute it and/or modify
// it under the terms of the GNU Affero General Public License as
// published by the Free Software Foundation, either version 3 of the
// License, or (at your option) any later version.
//
// This program is distributed in the hope that it will be useful,
// but WITHOUT ANY WARRANTY; without even the implied warranty of
// MERCHANTABILITY or FITNESS FOR A PARTICULAR PURPOSE.  See the
// GNU Affero General Public License for more details.
//
// You should have received a copy of the GNU Affero General Public License
// along with this program.  If not, see <https://www.gnu.org/licenses/>.

// Copyright 2015-2017 Parity Technologies (UK) Ltd.
// This file is part of Parity.
//
// Parity is free software: you can redistribute it and/or modify
// it under the terms of the GNU General Public License as published by
// the Free Software Foundation, either version 3 of the License, or
// (at your option) any later version.
//
// Parity is distributed in the hope that it will be useful,
// but WITHOUT ANY WARRANTY; without even the implied warranty of
// MERCHANTABILITY or FITNESS FOR A PARTICULAR PURPOSE.  See the
// GNU General Public License for more details.
//
// You should have received a copy of the GNU General Public License
// along with Parity.  If not, see <http://www.gnu.org/licenses/>.

//! A mutable state representation suitable to execute transactions.
//! Generic over a `Backend`. Deals with `Account`s.
//! Unconfirmed sub-states are managed with `checkpoint`s which may be canonicalized
//! or rolled back.

use crate::cache::{ModuleCache, TopCache};
use crate::checkpoint::{CheckpointId, StateWithCheckpoint};
<<<<<<< HEAD
use crate::stake::{change_params, delegate_ccs, redelegate, revoke, transfer_ccs};
use crate::traits::{ModuleStateView, StateWithCache, TopState, TopStateView};
use crate::{
    self_nominate, Account, ActionData, FindDoubleVoteHandler, Metadata, MetadataAddress, Module, ModuleAddress,
    ModuleLevelState, StateDB, StateResult,
};
use cdb::{AsHashDB, DatabaseError};
use ckey::{public_to_address, Address, Ed25519Public as Public, NetworkId};
use coordinator::context::{Key as DbCxtKey, StorageAccess, Value as DbCxtValue};
=======
use crate::stake::{
    change_params, close_term, delegate_ccs, jail, redelegate, release_jailed_prisoners, revoke, self_nominate,
    transfer_ccs,
};
use crate::traits::{ModuleStateView, ShardState, ShardStateView, StateWithCache, TopState, TopStateView};
use crate::{
    Account, ActionData, CurrentValidators, FindDoubleVoteHandler, Metadata, MetadataAddress, Module, ModuleAddress,
    ModuleLevelState, NextValidators, Shard, ShardAddress, ShardLevelState, StateDB, StateResult,
};
use cdb::{AsHashDB, DatabaseError};
use ckey::{Ed25519Public as Public, NetworkId};
>>>>>>> 096dd3c4
use ctypes::errors::RuntimeError;
use ctypes::transaction::{Action, Transaction};
use ctypes::util::unexpected::Mismatch;
use ctypes::{BlockNumber, CommonParams, ConsensusParams, StorageId, TxHash};
use kvdb::DBTransaction;
use merkle_trie::{Result as TrieResult, TrieError, TrieFactory};
use primitives::{Bytes, H256};
use std::cell::{RefCell, RefMut};
use std::collections::HashMap;

/// Representation of the entire state of all accounts in the system.
///
/// Local cache contains changes made locally and changes accumulated
/// locally from previous commits.
///
/// **** IMPORTANT *************************************************************
/// All the modifications to the account data must set the `Dirty` state in the
/// `Entry<Item>`. This is done in `require` and `require_or_from`. So just
/// use that.
/// ****************************************************************************
///
/// State checkpointing.
///
/// A new checkpoint can be created with `checkpoint()`. checkpoints can be
/// created in a hierarchy.
/// When a checkpoint is active all changes are applied directly into
/// `cache` and the original value is copied into an active checkpoint.
/// Reverting a checkpoint with `revert_to_checkpoint` involves copying
/// original values from the latest checkpoint back into `cache`. The code
/// takes care not to overwrite cached storage while doing that.
/// checkpoint can be discarded with `discard_checkpoint`. All of the orignal
/// backed-up values are moved into a parent checkpoint (if any).
pub struct TopLevelState {
    db: RefCell<StateDB>,
    root: H256,

    top_cache: TopCache,
    module_caches: HashMap<StorageId, ModuleCache>,
    id_of_checkpoints: Vec<CheckpointId>,
}

impl TopStateView for TopLevelState {
    /// Check caches for required data
    /// First searches for account in the local, then the shared cache.
    /// Populates local cache if nothing found.
    fn account(&self, a: &Public) -> TrieResult<Option<Account>> {
        let db = self.db.borrow();
        let trie = TrieFactory::readonly(db.as_hashdb(), &self.root)?;
        self.top_cache.account(&a, &trie)
    }

    fn metadata(&self) -> TrieResult<Option<Metadata>> {
        let db = self.db.borrow();
        let trie = TrieFactory::readonly(db.as_hashdb(), &self.root)?;
        let address = MetadataAddress::new();
        self.top_cache.metadata(&address, &trie)
    }

    fn module(&self, storage_id: StorageId) -> TrieResult<Option<Module>> {
        let db = self.db.borrow();
        let trie = TrieFactory::readonly(db.as_hashdb(), &self.root)?;
        let module_address = ModuleAddress::new(storage_id);
        self.top_cache.module(&module_address, &trie)
    }

    fn module_state<'db>(&'db self, storage_id: StorageId) -> TrieResult<Option<Box<dyn ModuleStateView + 'db>>> {
        match self.module_root(storage_id)? {
            // FIXME: Find a way to use stored cache.
            Some(module_root) => {
                let module_cache = self.module_caches.get(&storage_id).cloned().unwrap_or_default();
                Ok(Some(Box::new(ModuleLevelState::read_only(storage_id, &self.db, module_root, module_cache)?)))
            }
            None => Ok(None),
        }
    }

    fn action_data(&self, key: &H256) -> TrieResult<Option<ActionData>> {
        let db = self.db.borrow();
        let trie = TrieFactory::readonly(db.as_hashdb(), &self.root)?;
        Ok(self.top_cache.action_data(key, &trie)?.map(Into::into))
    }
}

macro_rules! panic_at {
    ($method: literal, $e: expr) => {
        panic!("StorageAccess {} method failed with {}", $method, $e);
    };
}

impl StorageAccess for TopLevelState {
    fn get(&self, storage_id: StorageId, key: &DbCxtKey) -> Option<DbCxtValue> {
        match self.module_state(storage_id) {
            Ok(state) => match state?.get_datum(key) {
                Ok(datum) => datum.map(|datum| datum.content()),
                Err(e) => panic_at!("get", e),
            },
            Err(e) => panic_at!("get", e),
        }
    }

    fn set(&mut self, storage_id: StorageId, key: &DbCxtKey, value: DbCxtValue) {
        match self.module_state_mut(storage_id) {
            Ok(state) => {
                if let Err(e) = state.set_datum(key, value) {
                    panic_at!("set", e)
                }
            }
            Err(e) => panic_at!("set", e),
        }
    }

    fn has(&self, storage_id: StorageId, key: &DbCxtKey) -> bool {
        match self.module_state(storage_id) {
            Ok(state) => state
                .map(|state| match state.has_key(key) {
                    Ok(result) => result,
                    Err(e) => panic_at!("has", e),
                })
                .unwrap_or(false),
            Err(e) => panic_at!("has", e),
        }
    }

    fn remove(&mut self, storage_id: StorageId, key: &DbCxtKey) {
        match self.module_state_mut(storage_id) {
            Ok(state) => state.remove_key(key),
            Err(e) => panic_at!("remove", e),
        }
    }

    fn create_checkpoint(&mut self) {
        StateWithCheckpoint::create_checkpoint(self, TOP_CHECKPOINT)
    }

    fn revert_to_the_checkpoint(&mut self) {
        StateWithCheckpoint::revert_to_checkpoint(self, TOP_CHECKPOINT)
    }

    fn discard_checkpoint(&mut self) {
        StateWithCheckpoint::discard_checkpoint(self, TOP_CHECKPOINT)
    }
}

impl StateWithCache for TopLevelState {
    fn commit(&mut self) -> StateResult<H256> {
        let module_changes = self
            .module_caches
            .iter()
            .map(|(&storage_id, _)| {
                if let Some(module_root) = self.module_root(storage_id)? {
                    Ok(Some((storage_id, module_root)))
                } else {
                    Ok(None)
                }
            })
            .collect::<StateResult<Vec<_>>>()?;
        for (storage_id, mut module_root) in module_changes.into_iter().filter_map(|result| result) {
            {
                let mut db = self.db.borrow_mut();
                let mut trie = TrieFactory::from_existing(db.as_hashdb_mut(), &mut module_root)?;

                let module_cache = self.module_caches.get_mut(&storage_id).expect("Module must exist");

                module_cache.commit(&mut trie)?;
            }
            self.set_module_root(storage_id, module_root)?;
        }
        {
            let mut db = self.db.borrow_mut();
            let mut trie = TrieFactory::from_existing(db.as_hashdb_mut(), &mut self.root)?;
            self.top_cache.commit(&mut trie)?;
        }
        Ok(self.root)
    }

    fn commit_and_into_db(mut self) -> StateResult<(StateDB, H256)> {
        let root = self.commit()?;
        Ok((self.db.into_inner(), root))
    }
}

const TOP_CHECKPOINT: CheckpointId = 777;
const FEE_CHECKPOINT: CheckpointId = 123;
const ACTION_CHECKPOINT: CheckpointId = 130;

impl StateWithCheckpoint for TopLevelState {
    fn create_checkpoint(&mut self, id: CheckpointId) {
        ctrace!(STATE, "Checkpoint({}) for top level is created", id);
        self.id_of_checkpoints.push(id);
        self.top_cache.checkpoint();

        self.module_caches.iter_mut().for_each(|(_, cache)| cache.checkpoint())
    }

    fn discard_checkpoint(&mut self, id: CheckpointId) {
        let expected = self.id_of_checkpoints.pop().expect("The checkpoint must exist");
        assert_eq!(expected, id);

        ctrace!(STATE, "Checkpoint({}) for top level is discarded", id);
        self.top_cache.discard_checkpoint();

        self.module_caches.iter_mut().for_each(|(_, cache)| cache.discard_checkpoint())
    }

    fn revert_to_checkpoint(&mut self, id: CheckpointId) {
        let expected = self.id_of_checkpoints.pop().expect("The checkpoint must exist");
        assert_eq!(expected, id);

        ctrace!(STATE, "Checkpoint({}) for top level is reverted", id);
        self.top_cache.revert_to_checkpoint();

        self.module_caches.iter_mut().for_each(|(_, cache)| cache.revert_to_checkpoint())
    }
}

impl TopLevelState {
    /// Creates new state with existing state root
    pub fn from_existing(db: StateDB, root: H256) -> Result<Self, TrieError> {
        if !db.as_hashdb().contains(&root) {
            return Err(TrieError::InvalidStateRoot(root))
        }

        let top_cache = db.top_cache();
        let module_caches = db.module_caches();

        let state = TopLevelState {
            db: RefCell::new(db),
            root,
            top_cache,
            module_caches,
            id_of_checkpoints: Default::default(),
        };

        Ok(state)
    }

    /// Execute a given tranasction, charging tranasction fee.
    /// This will change the state accordingly.
    pub fn apply<C: FindDoubleVoteHandler>(
        &mut self,
        tx: &Transaction,
        sender_public: &Public,
        client: &C,
        parent_block_number: BlockNumber,
        parent_block_timestamp: u64,
        current_block_timestamp: u64,
    ) -> StateResult<()> {
        StateWithCheckpoint::create_checkpoint(self, FEE_CHECKPOINT);
        let result = self.apply_internal(
            tx,
            sender_public,
            client,
            parent_block_number,
            parent_block_timestamp,
            current_block_timestamp,
        );
        match result {
            Ok(()) => {
                StateWithCheckpoint::discard_checkpoint(self, FEE_CHECKPOINT);
            }
            Err(_) => {
                self.revert_to_checkpoint(FEE_CHECKPOINT);
            }
        }
        result
    }

    fn apply_internal<C: FindDoubleVoteHandler>(
        &mut self,
        tx: &Transaction,
        sender: &Public,
        client: &C,
        parent_block_number: BlockNumber,
        parent_block_timestamp: u64,
        current_block_timestamp: u64,
    ) -> StateResult<()> {
        let seq = self.seq(sender)?;

        if tx.seq != seq {
            return Err(RuntimeError::InvalidSeq(Mismatch {
                expected: seq,
                found: tx.seq,
            })
            .into())
        }

        let fee = tx.fee;

        self.inc_seq(sender)?;
        self.sub_balance(sender, fee)?;

        // The failed transaction also must pay the fee and increase seq.
        StateWithCheckpoint::create_checkpoint(self, ACTION_CHECKPOINT);
        let result = self.apply_action(
            &tx.action,
            tx.network_id,
            tx.hash(),
            sender,
            client,
            parent_block_number,
            parent_block_timestamp,
            current_block_timestamp,
        );
        match &result {
            Ok(()) => {
                StateWithCheckpoint::discard_checkpoint(self, ACTION_CHECKPOINT);
            }
            Err(_) => {
                self.revert_to_checkpoint(ACTION_CHECKPOINT);
            }
        }
        result
    }

    #[allow(clippy::too_many_arguments)]
    fn apply_action<C: FindDoubleVoteHandler>(
        &mut self,
        action: &Action,
<<<<<<< HEAD
        _network_id: NetworkId,
        _tx_hash: TxHash,
        sender_address: &Address,
        sender_public: &Public,
=======
        network_id: NetworkId,
        tx_hash: TxHash,
        sender: &Public,
>>>>>>> 096dd3c4
        client: &C,
        _parent_block_number: BlockNumber,
        _parent_block_timestamp: u64,
        _current_block_timestamp: u64,
    ) -> StateResult<()> {
        match action {
            Action::Pay {
                receiver,
                quantity,
            } => {
<<<<<<< HEAD
                self.transfer_balance(sender_address, receiver, *quantity)?;
                Ok(())
=======
                self.transfer_balance(sender, receiver, *quantity)?;
                return Ok(())
>>>>>>> 096dd3c4
            }
            Action::TransferCCS {
                address,
                quantity,
<<<<<<< HEAD
            } => transfer_ccs(self, sender_address, &address, *quantity),
            Action::DelegateCCS {
                address,
                quantity,
            } => delegate_ccs(self, sender_address, &address, *quantity),
            Action::Revoke {
                address,
                quantity,
            } => revoke(self, sender_address, address, *quantity),
=======
            } => return transfer_ccs(self, sender, &address, *quantity),
            Action::DelegateCCS {
                address,
                quantity,
            } => return delegate_ccs(self, sender, &address, *quantity),
            Action::Revoke {
                address,
                quantity,
            } => return revoke(self, sender, address, *quantity),
>>>>>>> 096dd3c4
            Action::Redelegate {
                prev_delegatee,
                next_delegatee,
                quantity,
<<<<<<< HEAD
            } => redelegate(self, sender_address, prev_delegatee, next_delegatee, *quantity),
=======
            } => return redelegate(self, sender, prev_delegatee, next_delegatee, *quantity),
>>>>>>> 096dd3c4
            Action::SelfNominate {
                deposit,
                metadata,
            } => {
                let (current_term, nomination_ends_at) = {
                    let metadata = self.metadata()?.expect("Metadata must exist");
                    let current_term = metadata.current_term_id();
                    let expiration = metadata.params().nomination_expiration();
                    let nomination_ends_at = current_term + expiration;
                    (current_term, nomination_ends_at)
                };
<<<<<<< HEAD
                self_nominate(
                    self,
                    sender_address,
                    sender_public,
                    *deposit,
                    current_term,
                    nomination_ends_at,
                    metadata.clone(),
                )
=======
                return self_nominate(self, sender, *deposit, current_term, nomination_ends_at, metadata.clone())
>>>>>>> 096dd3c4
            }
            Action::ChangeParams {
                metadata_seq,
                params,
                approvals,
            } => change_params(self, *metadata_seq, **params, &approvals),
            Action::ReportDoubleVote {
                message1,
                ..
            } => {
                let handler = client.double_vote_handler().expect("Unknown custom transaction applied!");
<<<<<<< HEAD
                handler.execute(message1, self, sender_address)?;
                Ok(())
            }
        }
=======
                handler.execute(message1, self, sender)?;
                return Ok(())
            }
            Action::UpdateValidators {
                validators,
            } => {
                let next_validators_in_state = NextValidators::load_from_state(self)?;
                if validators != &Vec::from(next_validators_in_state) {
                    return Err(RuntimeError::InvalidValidators.into())
                }
                let mut current_validators = CurrentValidators::load_from_state(self)?;
                current_validators.update(validators.clone());
                current_validators.save_to_state(self)?;
                return Ok(())
            }
            Action::CloseTerm {
                inactive_validators,
                next_validators,
                released_addresses,
                custody_until,
                kick_at,
            } => {
                close_term(self, next_validators, inactive_validators)?;
                release_jailed_prisoners(self, released_addresses)?;
                jail(self, inactive_validators, *custody_until, *kick_at)?;
                return self.increase_term_id(parent_block_number + 1)
            }
            Action::ChangeNextValidators {
                validators,
            } => return NextValidators::from(validators.clone()).save_to_state(self),
            Action::Elect => {
                NextValidators::elect(self)?.save_to_state(self)?;
                return self.update_term_params()
            }
        };
        self.apply_shard_transaction(
            tx_hash,
            &transaction,
            sender,
            &approvers,
            parent_block_number,
            parent_block_timestamp,
        )
    }

    fn apply_shard_transaction(
        &mut self,
        tx_hash: TxHash,
        transaction: &ShardTransaction,
        sender: &Public,
        approvers: &[Public],
        parent_block_number: BlockNumber,
        parent_block_timestamp: u64,
    ) -> StateResult<()> {
        for shard_id in transaction.related_shards() {
            self.apply_shard_transaction_to_shard(
                tx_hash,
                transaction,
                shard_id,
                sender,
                approvers,
                parent_block_number,
                parent_block_timestamp,
            )?;
        }
        Ok(())
    }

    fn apply_shard_transaction_to_shard(
        &mut self,
        tx_hash: TxHash,
        transaction: &ShardTransaction,
        shard_id: ShardId,
        sender: &Public,
        approvers: &[Public],
        parent_block_number: BlockNumber,
        parent_block_timestamp: u64,
    ) -> StateResult<()> {
        let shard_root = self.shard_root(shard_id)?.ok_or_else(|| RuntimeError::InvalidShardId(shard_id))?;

        let shard_cache = self.shard_caches.entry(shard_id).or_default();
        let mut shard_level_state = ShardLevelState::from_existing(shard_id, &mut self.db, shard_root, shard_cache)?;
        shard_level_state.apply(tx_hash, &transaction, sender, approvers, parent_block_number, parent_block_timestamp)
>>>>>>> 096dd3c4
    }

    fn create_module_level_state(&mut self, storage_id: StorageId) -> StateResult<()> {
        const DEFAULT_MODULE_ROOT: H256 = ccrypto::BLAKE_NULL_RLP;
        {
            let module_cache = self.module_caches.entry(storage_id).or_default();
            ModuleLevelState::from_existing(storage_id, &mut self.db, DEFAULT_MODULE_ROOT, module_cache)?;
        }
        ctrace!(STATE, "module storage({}) created", storage_id);
        self.set_module_root(storage_id, DEFAULT_MODULE_ROOT)?;
        Ok(())
    }

    fn module_state_mut(&mut self, storage_id: StorageId) -> StateResult<ModuleLevelState> {
        let module_root = self.module_root(storage_id)?.ok_or_else(|| RuntimeError::InvalidStorageId(storage_id))?;
        let module_cache = self.module_caches.entry(storage_id).or_default();
        Ok(ModuleLevelState::from_existing(storage_id, &mut self.db, module_root, module_cache)?)
    }

    fn get_account_mut(&self, a: &Public) -> TrieResult<RefMut<'_, Account>> {
        let db = self.db.borrow();
        let trie = TrieFactory::readonly(db.as_hashdb(), &self.root)?;
        self.top_cache.account_mut(&a, &trie)
    }

    fn get_metadata_mut(&self) -> TrieResult<RefMut<'_, Metadata>> {
        let db = self.db.borrow();
        let trie = TrieFactory::readonly(db.as_hashdb(), &self.root)?;
        let address = MetadataAddress::new();
        self.top_cache.metadata_mut(&address, &trie)
    }

    fn get_module_mut(&self, storage_id: StorageId) -> TrieResult<RefMut<'_, Module>> {
        let db = self.db.borrow();
        let trie = TrieFactory::readonly(db.as_hashdb(), &self.root)?;
        let address = ModuleAddress::new(storage_id);
        self.top_cache.module_mut(&address, &trie)
    }

    fn get_action_data_mut(&self, key: &H256) -> TrieResult<RefMut<'_, ActionData>> {
        let db = self.db.borrow();
        let trie = TrieFactory::readonly(db.as_hashdb(), &self.root)?;
        self.top_cache.action_data_mut(key, &trie)
    }

    pub fn journal_under(&self, batch: &mut DBTransaction, now: u64) -> Result<u32, DatabaseError> {
        self.db.borrow_mut().journal_under(batch, now, self.root)
    }

    pub fn top_cache(&self) -> &TopCache {
        &self.top_cache
    }

    pub fn module_caches(&self) -> &HashMap<StorageId, ModuleCache> {
        &self.module_caches
    }

    pub fn root(&self) -> H256 {
        self.root
    }

    #[cfg(test)]
<<<<<<< HEAD
    #[allow(unused)]
    fn set_balance(&mut self, a: &Address, balance: u64) -> TrieResult<()> {
=======
    fn set_balance(&mut self, a: &Public, balance: u64) -> TrieResult<()> {
>>>>>>> 096dd3c4
        self.get_account_mut(a)?.set_balance(balance);
        Ok(())
    }
}

// TODO: cloning for `State` shouldn't be possible in general; Remove this and use
// checkpoints where possible.
impl Clone for TopLevelState {
    fn clone(&self) -> TopLevelState {
        TopLevelState {
            db: RefCell::new(self.db.borrow().clone(&self.root)),
            root: self.root,
            id_of_checkpoints: self.id_of_checkpoints.clone(),
            top_cache: self.top_cache.clone(),
            module_caches: self.module_caches.clone(),
        }
    }
}

impl TopState for TopLevelState {
    fn kill_account(&mut self, account: &Public) {
        self.top_cache.remove_account(account);
    }

    fn add_balance(&mut self, a: &Public, incr: u64) -> TrieResult<()> {
        ctrace!(STATE, "add_balance({:?}, {}): {}", a, incr, self.balance(a)?);
        if incr != 0 {
            self.get_account_mut(a)?.add_balance(incr);
        }
        Ok(())
    }

    fn sub_balance(&mut self, a: &Public, decr: u64) -> StateResult<()> {
        ctrace!(STATE, "sub_balance({:?}, {}): {}", a, decr, self.balance(a)?);
        if decr == 0 {
            return Ok(())
        }
        let balance = self.balance(a)?;
        if balance < decr {
            return Err(RuntimeError::InsufficientBalance {
                pubkey: *a,
                cost: decr,
                balance,
            }
            .into())
        }
        self.get_account_mut(a)?.sub_balance(decr);
        Ok(())
    }

    fn transfer_balance(&mut self, from: &Public, to: &Public, by: u64) -> StateResult<()> {
        self.sub_balance(from, by)?;
        self.add_balance(to, by)?;
        Ok(())
    }

    fn inc_seq(&mut self, a: &Public) -> TrieResult<()> {
        self.get_account_mut(a)?.inc_seq();
        Ok(())
    }

    fn create_module(&mut self) -> StateResult<()> {
        let storage_id = {
            let mut metadata = self.get_metadata_mut()?;
            metadata.add_module()
        };
        self.create_module_level_state(storage_id)?;

        Ok(())
    }

    fn set_module_root(&mut self, storage_id: StorageId, new_root: H256) -> StateResult<()> {
        let mut module = self.get_module_mut(storage_id)?;
        module.set_root(new_root);
        Ok(())
    }

    fn increase_term_id(&mut self, last_term_finished_block_num: u64) -> StateResult<()> {
        let mut metadata = self.get_metadata_mut()?;
        metadata.increase_term_id(last_term_finished_block_num);
        Ok(())
    }

    fn update_action_data(&mut self, key: &H256, data: Bytes) -> StateResult<()> {
        let mut action_data = self.get_action_data_mut(key)?;
        *action_data = data.into();
        Ok(())
    }

    fn remove_action_data(&mut self, key: &H256) {
        self.top_cache.remove_action_data(key)
    }

    fn update_params(&mut self, metadata_seq: u64, params: CommonParams) -> StateResult<()> {
        let mut metadata = self.get_metadata_mut()?;
        if metadata.seq() != metadata_seq {
            return Err(RuntimeError::InvalidSeq(Mismatch {
                found: metadata_seq,
                expected: metadata.seq(),
            })
            .into())
        }

        metadata.set_params(params);
        metadata.increase_seq();
        Ok(())
    }

    fn update_consensus_params(&mut self, consensus_params: ConsensusParams) -> StateResult<()> {
        let mut metadata = self.get_metadata_mut()?;
        metadata.set_consensus_params(consensus_params);
        Ok(())
    }
}

#[cfg(test)]
mod test_module_states {
    use super::*;
    use crate::tests::helpers::get_temp_state;

    #[test]
<<<<<<< HEAD
    fn create_module_states() {
        let mut top_level_state = get_temp_state();
        // create module with StorageId = 0
        let module_count = 10;
        let storage_id_range = 0..module_count;
        storage_id_range.clone().for_each(|_| {
            top_level_state.create_module().unwrap();
=======
    fn work_when_cloned() {
        let a = Public::default();

        let mut state = {
            let mut state = get_temp_state();
            top_level!(state, {
                check: [(account: a => None)],
                set: [(account: a => seq++)],
                check: [(account: a => seq: 1)],
            });
            let root = state.commit();
            assert!(root.is_ok(), "{:?}", root);
            state
        };
        top_level!(state, {
            check: [(account: a => seq: 1)],
            set: [(account: a => seq++)],
            check: [(account: a => seq: 2)],
>>>>>>> 096dd3c4
        });
        storage_id_range.for_each(|storage_id| {
            top_level_state.module_state_mut(storage_id).unwrap();
            assert!(top_level_state.module_state(storage_id).unwrap().is_some());
        })
    }

    #[test]
<<<<<<< HEAD
    fn commit() {
        let mut top_level_state = get_temp_state();
        let storage_id_0: StorageId = 0;
        let storage_id_1: StorageId = 1;
        top_level_state.create_module().unwrap();
        top_level_state.create_module().unwrap();
        {
            let state_with_id_0 = top_level_state.module_state_mut(storage_id_0).unwrap();
            module_level!(state_with_id_0, {
                set: [
                    (key: "alice" => datum_str: "Alice is a doctor"),
                    (key: "bob" => datum_str: "Bob is a software engineer")
                ]
            });
            let state_with_id_1 = top_level_state.module_state_mut(storage_id_1).unwrap();
            module_level!(state_with_id_1, {
=======
    fn work_when_cloned_even_not_committed() {
        let a = Public::default();

        let mut state = {
            let mut state = get_temp_state();
            top_level!(state, {
                check: [(account: a => None)],
                set: [(account: a => seq++)],
                check: [(account: a => seq: 1)],
            });
            state
        };
        top_level!(state, {
            check: [(account: a => seq: 1)],
            set: [(account: a => seq++)],
            check: [(account: a => seq: 2)],
        });
        let root = state.commit();
        assert!(root.is_ok(), "{:?}", root);
        top_level!(state, {
            check: [(account: a => seq: 2)]
        })
    }

    #[test]
    fn state_is_not_synchronized_when_cloned() {
        let a = Public::random();

        let original_state = get_temp_state();
        top_level!(original_state, {
            check: [(account: a => None)]
        });
        let mut cloned_state = original_state.clone();
        top_level!(cloned_state, {
            set: [(account: a => seq++)]
        });
        let root = cloned_state.commit();
        assert!(root.is_ok(), "{:?}", root);

        assert_ne!(original_state.seq(&a), cloned_state.seq(&a));
    }

    #[test]
    fn get_from_database() {
        let memory_db = get_memory_db();
        let jorunal = new_journaldb(Arc::clone(&memory_db), Algorithm::Archive, Some(0));
        let db = StateDB::new(jorunal.boxed_clone());
        let a = Public::default();
        let root = {
            let mut state = empty_top_state_with_metadata(db.clone(&H256::zero()), CommonParams::default_for_test());
            top_level!(state, {
>>>>>>> 096dd3c4
                set: [
                    (key: "charlie" => datum_str: "Charlie is a physicist"),
                    (key: "dave" => datum_str: "Dave is a singer")
                ]
            });
        }
        let (db, root) = top_level_state.commit_and_into_db().unwrap();
        let mut top_level_state = TopLevelState::from_existing(db, root).unwrap();
        {
            let state_with_id_0 = top_level_state.module_state_mut(storage_id_0).unwrap();
            module_level!(state_with_id_0, {
                check: [
                    (key: "alice" => datum_str: "Alice is a doctor"),
                    (key: "bob" => datum_str: "Bob is a software engineer"),
                    (key: "charlie" => None),
                    (key: "dave" => None)
                ]
            });
            let state_with_id_1 = top_level_state.module_state_mut(storage_id_1).unwrap();
            module_level!(state_with_id_1, {
                check: [
                    (key: "alice" => None),
                    (key: "bob" => None),
                    (key: "charlie" => datum_str: "Charlie is a physicist"),
                    (key: "dave" => datum_str: "Dave is a singer")
                ]
            });
        }
    }

    #[test]
<<<<<<< HEAD
    fn without_commit() {
        let mut top_level_state = get_temp_state();
        let storage_id_0: StorageId = 0;
        top_level_state.create_module().unwrap();
        {
            let state_with_id_0 = top_level_state.module_state_mut(storage_id_0).unwrap();
            module_level!(state_with_id_0, {
=======
    fn get_from_cache() {
        let memory_db = get_memory_db();
        let jorunal = new_journaldb(Arc::clone(&memory_db), Algorithm::Archive, Some(0));
        let mut db = StateDB::new(jorunal.boxed_clone());
        let a = Public::default();
        let root = {
            let mut state = empty_top_state_with_metadata(db.clone(&H256::zero()), CommonParams::default_for_test());
            top_level!(state, {
>>>>>>> 096dd3c4
                set: [
                    (key: "alice" => datum_str: "Alice is a doctor"),
                    (key: "bob" => datum_str: "Bob is a software engineer")
                ]
            });
        }
        let (state_db, root) = top_level_state.commit_and_into_db().unwrap();
        let mut top_level_state = TopLevelState::from_existing(state_db.clone(&root), root).unwrap();
        {
            let state_with_id_0 = top_level_state.module_state_mut(storage_id_0).unwrap();
            module_level!(state_with_id_0, {
                check: [
                    (key: "alice" => datum_str: "Alice is a doctor"),
                    (key: "bob" => datum_str: "Bob is a software engineer"),
                    (key: "charlie" => None),
                ]
            });
        }
        {
            let state_with_id_0 = top_level_state.module_state_mut(storage_id_0).unwrap();
            module_level!(state_with_id_0, {
                set: [
                    (key: "alice" => datum_str: "Alice became a software engineer"),
                    (key: "bob" => datum_str: "Bob became a doctor"),
                    (key: "charlie" => datum_str: "Charlie is a nurse"),
                ]
            });
        }
        let mut top_level_state = TopLevelState::from_existing(state_db.clone(&root), root).unwrap();
        {
            let state_with_id_0 = top_level_state.module_state_mut(storage_id_0).unwrap();
            module_level!(state_with_id_0, {
                check: [
                    (key: "alice" => datum_str: "Alice is a doctor"),
                    (key: "bob" => datum_str: "Bob is a software engineer"),
                    (key: "charlie" => None)
                ]
            });
<<<<<<< HEAD
        }
    }

    #[test]
    fn checkpoint_and_revert() {
        let mut top_level_state = get_temp_state();
        let storage_id_0: StorageId = 0;
        top_level_state.create_module().unwrap();
        // state1
        {
            let state_with_id_0 = top_level_state.module_state_mut(storage_id_0).unwrap();
            module_level!(state_with_id_0, {
                set: [
                    (key: "alice" => datum_str: "Alice is a doctor"),
                    (key: "bob" => datum_str: "Bob is a software engineer")
                ]
            });
        }
        let checkpoint1 = 1;
        StateWithCheckpoint::create_checkpoint(&mut top_level_state, checkpoint1);
        // state2
        {
            let state_with_id_0 = top_level_state.module_state_mut(storage_id_0).unwrap();
            module_level!(state_with_id_0, {
                set: [
                    (key: "alice" => datum_str: "Alice became a software engineer"),
                    (key: "bob" => datum_str: "Bob became a doctor")
                ]
=======

            db.override_state(&state);
            root.unwrap()
        };

        let state = TopLevelState::from_existing(db, root).unwrap();
        top_level!(state, {
            check: [(account: a => balance: 69, seq: 1)]
        });
    }

    #[test]
    fn remove() {
        let a = Public::default();
        let mut state = get_temp_state();
        top_level!(state, {
            check: [(account: a => None)],
            set: [(account: a => seq++)],
            check: [(account: a => Some), (account: a => seq: 1)],
            set: [(account: a => Kill)],
            check: [(account: a => None), (account: a => seq: 0)],
        });
    }

    #[test]
    fn empty_account_is_not_created() {
        let a = Public::default();
        let mut db = get_temp_state_db();
        let root = {
            let mut state = empty_top_state(db.clone(&H256::zero()));
            top_level!(state, {
                set: [(account: a => balance: add 0)] // create an empty account
>>>>>>> 096dd3c4
            });
        }
        let checkpoint2 = 2;
        StateWithCheckpoint::create_checkpoint(&mut top_level_state, checkpoint2);
        // state3
        {
            let state_with_id_0 = top_level_state.module_state_mut(storage_id_0).unwrap();
            module_level!(state_with_id_0, {
                set: [
                    (key: "charlie" => datum_str: "Charlie is a nurse")
                ]
            });
        }

        //state3
        {
            let state_with_id_0 = top_level_state.module_state_mut(storage_id_0).unwrap();
            module_level!(state_with_id_0, {
                check: [
                    (key: "alice" => datum_str: "Alice became a software engineer"),
                    (key: "bob" => datum_str: "Bob became a doctor"),
                    (key: "charlie" => datum_str: "Charlie is a nurse")
                ]
            });
        }

        StateWithCheckpoint::revert_to_checkpoint(&mut top_level_state, checkpoint2);
        //state2
        {
            let state_with_id_0 = top_level_state.module_state_mut(storage_id_0).unwrap();
            module_level!(state_with_id_0, {
                check: [
                    (key: "alice" => datum_str: "Alice became a software engineer"),
                    (key: "bob" => datum_str: "Bob became a doctor"),
                    (key: "charlie" => None)
                ]
            });
        }

        StateWithCheckpoint::revert_to_checkpoint(&mut top_level_state, checkpoint1);
        //state1
        {
            let state_with_id_0 = top_level_state.module_state_mut(storage_id_0).unwrap();
            module_level!(state_with_id_0, {
                check: [
                    (key: "alice" => datum_str: "Alice is a doctor"),
                    (key: "bob" => datum_str: "Bob is a software engineer"),
                    (key: "charlie" => None)
                ]
            });
        }
    }

    #[test]
<<<<<<< HEAD
    fn checkpoint_discard_and_revert() {
        let mut top_level_state = get_temp_state();
        let storage_id_0: StorageId = 0;
        top_level_state.create_module().unwrap();
        // state1
        {
            let state_with_id_0 = top_level_state.module_state_mut(storage_id_0).unwrap();
            module_level!(state_with_id_0, {
                set: [
                    (key: "alice" => datum_str: "Alice is a doctor"),
                    (key: "bob" => datum_str: "Bob is a software engineer")
                ]
=======
    #[allow(clippy::cognitive_complexity)]
    fn remove_from_database() {
        let a = Public::default();
        let memory_db = get_memory_db();
        let jorunal = new_journaldb(Arc::clone(&memory_db), Algorithm::Archive, Some(0));
        let mut db = StateDB::new(jorunal.boxed_clone());
        let root = {
            let mut state = empty_top_state_with_metadata(db.clone(&H256::zero()), CommonParams::default_for_test());
            top_level!(state, {
                set: [(account: a => seq++)]
>>>>>>> 096dd3c4
            });
        }
        let checkpoint1 = 1;
        StateWithCheckpoint::create_checkpoint(&mut top_level_state, checkpoint1);
        // state2
        {
            let state_with_id_0 = top_level_state.module_state_mut(storage_id_0).unwrap();
            module_level!(state_with_id_0, {
                set: [
                    (key: "alice" => datum_str: "Alice became a software engineer"),
                    (key: "bob" => datum_str: "Bob became a doctor")
                ]
            });
        }
        let checkpoint2 = 2;
        StateWithCheckpoint::create_checkpoint(&mut top_level_state, checkpoint2);
        // state3
        {
            let state_with_id_0 = top_level_state.module_state_mut(storage_id_0).unwrap();
            module_level!(state_with_id_0, {
                set: [
                    (key: "charlie" => datum_str: "Charlie is a nurse")
                ]
            });
        }

        //state3
        {
            let state_with_id_0 = top_level_state.module_state_mut(storage_id_0).unwrap();
            module_level!(state_with_id_0, {
                check: [
                    (key: "alice" => datum_str: "Alice became a software engineer"),
                    (key: "bob" => datum_str: "Bob became a doctor"),
                    (key: "charlie" => datum_str: "Charlie is a nurse")
                ]
            });
        }

        StateWithCheckpoint::discard_checkpoint(&mut top_level_state, checkpoint2);
        StateWithCheckpoint::revert_to_checkpoint(&mut top_level_state, checkpoint1);
        //state1
        {
            let state_with_id_0 = top_level_state.module_state_mut(storage_id_0).unwrap();
            module_level!(state_with_id_0, {
                check: [
                    (key: "alice" => datum_str: "Alice is a doctor"),
                    (key: "bob" => datum_str: "Bob is a software engineer"),
                    (key: "charlie" => None)
                ]
            });
<<<<<<< HEAD
        }
=======

            db.override_state(&state);

            root.unwrap()
        };

        let state = TopLevelState::from_existing(db, root).unwrap();
        top_level!(state, {
            check: [(account: a => None), (account: a => seq: 0)]
        });
    }

    #[test]
    fn alter_balance() {
        let mut state = get_temp_state();
        let a = Public::default();
        let b = 1u64.into();
        top_level!(state, {
            set: [(account: a => balance: add 100)],
            check: [(account: a => balance: 100)],
        });
        let root = state.commit();
        assert!(root.is_ok(), "{:?}", root);
        top_level!(state, {
            check: [(account: a => balance: 100)],
            set: [(account: a => balance: sub 42)],
            check: [(account: a => balance: 100 - 42)],
        });
        let root = state.commit();
        assert!(root.is_ok(), "{:?}", root);
        top_level!(state, {
            check: [(account: a => balance: 100 - 42)],
            set: [(account: a => transfer: b, 18)],
            check: [
                (account: a => balance: 100 - 42 - 18),
                (account: b => balance: 18),
            ],
        });
        let root = state.commit();
        assert!(root.is_ok(), "{:?}", root);
        top_level!(state, {
            check: [
                (account: a => balance: 100 - 42 - 18),
                (account: b => balance: 18),
            ]
        });
    }

    #[test]
    fn alter_seq() {
        let mut state = get_temp_state();
        let a = Public::default();
        top_level!(state, {
            set: [(account: a => seq++)],
            check: [(account: a => seq: 1)],
            set: [(account: a => seq++)],
            check: [(account: a => seq: 2)],
        });
        let root = state.commit();
        assert!(root.is_ok(), "{:?}", root);
        top_level!(state, {
            check: [(account: a => seq: 2)],
            set: [(account: a => seq++)],
            check: [(account: a => seq: 3)],
        });
        let root = state.commit();
        assert!(root.is_ok(), "{:?}", root);
        top_level!(state, {
            check: [(account: a => seq: 3)]
        });
    }

    #[test]
    fn balance_seq() {
        let mut state = get_temp_state();
        let a = Public::default();
        top_level!(state, {
            check: [(account: a => balance: 0, seq: 0)]
        });
        let root = state.commit();
        assert!(root.is_ok(), "{:?}", root);
        top_level!(state, {
            check: [(account: a => balance: 0, seq: 0)]
        });
    }

    #[test]
    fn ensure_cached() {
        let mut state = get_temp_state();
        let a = Public::default();
        state.get_account_mut(&a).unwrap();
        assert_eq!(Ok(H256::from("00f286cd9d2e09f0881b802a33af986e58039506c3e84e0e76d7fa58d6c0adfe")), state.commit());
    }

    #[test]
    fn checkpoint_basic() {
        let mut state = get_temp_state();
        let a = Public::default();
        state.create_checkpoint(0);
        top_level!(state, {
            set: [(account: a => balance: add 100)],
            check: [(account: a => balance: 100)]
        });
        state.discard_checkpoint(0);
        top_level!(state, {
            check: [(account: a => balance: 100)]
        });
        state.create_checkpoint(1);
        top_level!(state, {
            set: [(account: a => balance: add 1)],
            check: [(account: a => balance: 100 + 1)]
        });
        state.revert_to_checkpoint(1);
        top_level!(state, {
            check: [(account: a => balance: 100)]
        });
    }

    #[test]
    fn checkpoint_nested() {
        let mut state = get_temp_state();
        let a = Public::default();
        state.create_checkpoint(0);
        top_level!(state, {
            set: [(account: a => balance: add 100)]
        });
        state.create_checkpoint(1);
        top_level!(state, {
            set: [(account: a => balance: add 120)],
            check: [(account: a => balance: 100 + 120)]
        });
        state.revert_to_checkpoint(1);
        top_level!(state, {
            check: [(account: a => balance: 100)]
        });
        state.revert_to_checkpoint(0);
        top_level!(state, {
            check: [(account: a => balance: 0)]
        });
    }

    #[test]
    fn checkpoint_discard() {
        let mut state = get_temp_state();
        let a = Public::default();
        state.create_checkpoint(0);
        top_level!(state, {
            set: [(account: a => balance: add 100)]
        });
        state.create_checkpoint(1);
        top_level!(state, {
            set: [(account: a => balance: add 123), (account: a => seq++)],
            check: [(account: a => balance: 100 + 123, seq: 1)]
        });
        state.discard_checkpoint(1);
        top_level!(state, {
            check: [(account: a => balance: 100 + 123, seq: 1)]
        });
        state.revert_to_checkpoint(0);
        top_level!(state, {
            check: [(account: a => balance: 0, seq: 0)]
        });
    }
}

#[cfg(test)]
mod tests_tx {
    use ckey::{Ed25519KeyPair as KeyPair, Generator, KeyPairTrait, Random};
    use ctypes::errors::RuntimeError;

    use super::*;
    use crate::tests::helpers::{get_temp_state, get_test_client};
    use crate::StateError;

    fn random_pubkey() -> Public {
        let keypair: KeyPair = Random.generate().unwrap();
        *keypair.public()
    }

    #[test]
    fn apply_error_for_invalid_seq() {
        let mut state = get_temp_state();

        let sender = random_pubkey();
        set_top_level_state!(state, [(account: sender => balance: 20)]);

        let tx = transaction!(seq: 2, fee: 5, pay!(random_pubkey(), 10));
        assert_eq!(
            Err(StateError::Runtime(RuntimeError::InvalidSeq(Mismatch {
                expected: 0,
                found: 2
            }))),
            state.apply(&tx, &sender, &get_test_client(), 0, 0, 0)
        );

        check_top_level_state!(state, [
            (account: sender => seq: 0, balance: 20)
        ]);
    }

    #[test]
    fn apply_error_for_not_enough_cash() {
        let mut state = get_temp_state();

        let sender = random_pubkey();
        set_top_level_state!(state, [(account: sender => balance: 4)]);

        let tx = transaction!(fee: 5, pay!(random_pubkey(), 10));
        assert_eq!(
            Err(RuntimeError::InsufficientBalance {
                pubkey: sender,
                balance: 4,
                cost: 5,
            }
            .into()),
            state.apply(&tx, &sender, &get_test_client(), 0, 0, 0)
        );

        check_top_level_state!(state, [
            (account: sender => seq: 0, balance: 4)
        ]);
    }

    #[test]
    fn apply_pay() {
        let mut state = get_temp_state();

        let sender = random_pubkey();
        set_top_level_state!(state, [(account: sender => balance: 20)]);

        let receiver = 1u64.into();
        let tx = transaction!(fee: 5, pay!(receiver, 10));
        assert_eq!(Ok(()), state.apply(&tx, &sender, &get_test_client(), 0, 0, 0));

        check_top_level_state!(state, [
            (account: sender => seq: 1, balance: 5),
            (account: receiver => seq: 0, balance: 10)
        ]);
    }

    #[test]
    fn apply_error_for_action_failure() {
        let mut state = get_temp_state();
        let sender = random_pubkey();
        set_top_level_state!(state, [
            (account: sender => balance: 20)
        ]);

        let receiver = 1u64.into();
        let tx = transaction!(fee: 5, pay!(receiver, 30));

        assert_eq!(
            Err(RuntimeError::InsufficientBalance {
                pubkey: sender,
                balance: 15,
                cost: 30,
            }
            .into()),
            state.apply(&tx, &sender, &get_test_client(), 0, 0, 0)
        );

        check_top_level_state!(state, [
            (account: sender => seq: 0, balance: 20),
            (account: receiver => seq: 0, balance: 0)
        ]);
    }

    #[test]
    fn get_invalid_shard_root() {
        let state = get_temp_state();

        let shard_id = 3;
        check_top_level_state!(state, [(shard: shard_id)]);
>>>>>>> 096dd3c4
    }

    #[test]
    #[should_panic]
    fn commit_and_restore_do_not_preserve_checkpoints() {
        let mut top_level_state = get_temp_state();
        let storage_id_0: StorageId = 0;
        top_level_state.create_module().unwrap();
        // state1
        {
            let state_with_id_0 = top_level_state.module_state_mut(storage_id_0).unwrap();
            module_level!(state_with_id_0, {
                set: [
                    (key: "alice" => datum_str: "Alice is a doctor"),
                    (key: "bob" => datum_str: "Bob is a software engineer")
                ]
            });
        }
        let checkpoint1 = 1;
        StateWithCheckpoint::create_checkpoint(&mut top_level_state, checkpoint1);
        // state2
        {
            let state_with_id_0 = top_level_state.module_state_mut(storage_id_0).unwrap();
            module_level!(state_with_id_0, {
                set: [
                    (key: "alice" => datum_str: "Alice became a software engineer"),
                    (key: "bob" => datum_str: "Bob became a doctor")
                ]
            });
        }
        let (db, root) = top_level_state.commit_and_into_db().unwrap();
        let mut top_level_state = TopLevelState::from_existing(db, root).unwrap();

        StateWithCheckpoint::revert_to_checkpoint(&mut top_level_state, checkpoint1);
    }
}<|MERGE_RESOLUTION|>--- conflicted
+++ resolved
@@ -37,29 +37,18 @@
 
 use crate::cache::{ModuleCache, TopCache};
 use crate::checkpoint::{CheckpointId, StateWithCheckpoint};
-<<<<<<< HEAD
-use crate::stake::{change_params, delegate_ccs, redelegate, revoke, transfer_ccs};
-use crate::traits::{ModuleStateView, StateWithCache, TopState, TopStateView};
-use crate::{
-    self_nominate, Account, ActionData, FindDoubleVoteHandler, Metadata, MetadataAddress, Module, ModuleAddress,
-    ModuleLevelState, StateDB, StateResult,
-};
-use cdb::{AsHashDB, DatabaseError};
-use ckey::{public_to_address, Address, Ed25519Public as Public, NetworkId};
-use coordinator::context::{Key as DbCxtKey, StorageAccess, Value as DbCxtValue};
-=======
 use crate::stake::{
     change_params, close_term, delegate_ccs, jail, redelegate, release_jailed_prisoners, revoke, self_nominate,
     transfer_ccs,
 };
-use crate::traits::{ModuleStateView, ShardState, ShardStateView, StateWithCache, TopState, TopStateView};
+use crate::traits::{ModuleStateView, StateWithCache, TopState, TopStateView};
 use crate::{
     Account, ActionData, CurrentValidators, FindDoubleVoteHandler, Metadata, MetadataAddress, Module, ModuleAddress,
-    ModuleLevelState, NextValidators, Shard, ShardAddress, ShardLevelState, StateDB, StateResult,
+    ModuleLevelState, NextValidators, StateDB, StateResult,
 };
 use cdb::{AsHashDB, DatabaseError};
 use ckey::{Ed25519Public as Public, NetworkId};
->>>>>>> 096dd3c4
+use coordinator::context::{Key as DbCxtKey, StorageAccess, Value as DbCxtValue};
 use ctypes::errors::RuntimeError;
 use ctypes::transaction::{Action, Transaction};
 use ctypes::util::unexpected::Mismatch;
@@ -378,18 +367,11 @@
     fn apply_action<C: FindDoubleVoteHandler>(
         &mut self,
         action: &Action,
-<<<<<<< HEAD
         _network_id: NetworkId,
         _tx_hash: TxHash,
-        sender_address: &Address,
-        sender_public: &Public,
-=======
-        network_id: NetworkId,
-        tx_hash: TxHash,
         sender: &Public,
->>>>>>> 096dd3c4
         client: &C,
-        _parent_block_number: BlockNumber,
+        parent_block_number: BlockNumber,
         _parent_block_timestamp: u64,
         _current_block_timestamp: u64,
     ) -> StateResult<()> {
@@ -398,47 +380,26 @@
                 receiver,
                 quantity,
             } => {
-<<<<<<< HEAD
-                self.transfer_balance(sender_address, receiver, *quantity)?;
+                self.transfer_balance(sender, receiver, *quantity)?;
                 Ok(())
-=======
-                self.transfer_balance(sender, receiver, *quantity)?;
-                return Ok(())
->>>>>>> 096dd3c4
             }
             Action::TransferCCS {
                 address,
                 quantity,
-<<<<<<< HEAD
-            } => transfer_ccs(self, sender_address, &address, *quantity),
+            } => transfer_ccs(self, sender, &address, *quantity),
             Action::DelegateCCS {
                 address,
                 quantity,
-            } => delegate_ccs(self, sender_address, &address, *quantity),
+            } => delegate_ccs(self, sender, &address, *quantity),
             Action::Revoke {
                 address,
                 quantity,
-            } => revoke(self, sender_address, address, *quantity),
-=======
-            } => return transfer_ccs(self, sender, &address, *quantity),
-            Action::DelegateCCS {
-                address,
-                quantity,
-            } => return delegate_ccs(self, sender, &address, *quantity),
-            Action::Revoke {
-                address,
-                quantity,
-            } => return revoke(self, sender, address, *quantity),
->>>>>>> 096dd3c4
+            } => revoke(self, sender, address, *quantity),
             Action::Redelegate {
                 prev_delegatee,
                 next_delegatee,
                 quantity,
-<<<<<<< HEAD
-            } => redelegate(self, sender_address, prev_delegatee, next_delegatee, *quantity),
-=======
-            } => return redelegate(self, sender, prev_delegatee, next_delegatee, *quantity),
->>>>>>> 096dd3c4
+            } => redelegate(self, sender, prev_delegatee, next_delegatee, *quantity),
             Action::SelfNominate {
                 deposit,
                 metadata,
@@ -450,19 +411,7 @@
                     let nomination_ends_at = current_term + expiration;
                     (current_term, nomination_ends_at)
                 };
-<<<<<<< HEAD
-                self_nominate(
-                    self,
-                    sender_address,
-                    sender_public,
-                    *deposit,
-                    current_term,
-                    nomination_ends_at,
-                    metadata.clone(),
-                )
-=======
-                return self_nominate(self, sender, *deposit, current_term, nomination_ends_at, metadata.clone())
->>>>>>> 096dd3c4
+                self_nominate(self, sender, *deposit, current_term, nomination_ends_at, metadata.clone())
             }
             Action::ChangeParams {
                 metadata_seq,
@@ -474,14 +423,8 @@
                 ..
             } => {
                 let handler = client.double_vote_handler().expect("Unknown custom transaction applied!");
-<<<<<<< HEAD
-                handler.execute(message1, self, sender_address)?;
+                handler.execute(message1, self, sender)?;
                 Ok(())
-            }
-        }
-=======
-                handler.execute(message1, self, sender)?;
-                return Ok(())
             }
             Action::UpdateValidators {
                 validators,
@@ -493,7 +436,7 @@
                 let mut current_validators = CurrentValidators::load_from_state(self)?;
                 current_validators.update(validators.clone());
                 current_validators.save_to_state(self)?;
-                return Ok(())
+                Ok(())
             }
             Action::CloseTerm {
                 inactive_validators,
@@ -505,65 +448,13 @@
                 close_term(self, next_validators, inactive_validators)?;
                 release_jailed_prisoners(self, released_addresses)?;
                 jail(self, inactive_validators, *custody_until, *kick_at)?;
-                return self.increase_term_id(parent_block_number + 1)
+                self.increase_term_id(parent_block_number + 1)
             }
             Action::ChangeNextValidators {
                 validators,
-            } => return NextValidators::from(validators.clone()).save_to_state(self),
-            Action::Elect => {
-                NextValidators::elect(self)?.save_to_state(self)?;
-                return self.update_term_params()
-            }
-        };
-        self.apply_shard_transaction(
-            tx_hash,
-            &transaction,
-            sender,
-            &approvers,
-            parent_block_number,
-            parent_block_timestamp,
-        )
-    }
-
-    fn apply_shard_transaction(
-        &mut self,
-        tx_hash: TxHash,
-        transaction: &ShardTransaction,
-        sender: &Public,
-        approvers: &[Public],
-        parent_block_number: BlockNumber,
-        parent_block_timestamp: u64,
-    ) -> StateResult<()> {
-        for shard_id in transaction.related_shards() {
-            self.apply_shard_transaction_to_shard(
-                tx_hash,
-                transaction,
-                shard_id,
-                sender,
-                approvers,
-                parent_block_number,
-                parent_block_timestamp,
-            )?;
-        }
-        Ok(())
-    }
-
-    fn apply_shard_transaction_to_shard(
-        &mut self,
-        tx_hash: TxHash,
-        transaction: &ShardTransaction,
-        shard_id: ShardId,
-        sender: &Public,
-        approvers: &[Public],
-        parent_block_number: BlockNumber,
-        parent_block_timestamp: u64,
-    ) -> StateResult<()> {
-        let shard_root = self.shard_root(shard_id)?.ok_or_else(|| RuntimeError::InvalidShardId(shard_id))?;
-
-        let shard_cache = self.shard_caches.entry(shard_id).or_default();
-        let mut shard_level_state = ShardLevelState::from_existing(shard_id, &mut self.db, shard_root, shard_cache)?;
-        shard_level_state.apply(tx_hash, &transaction, sender, approvers, parent_block_number, parent_block_timestamp)
->>>>>>> 096dd3c4
+            } => NextValidators::from(validators.clone()).save_to_state(self),
+            Action::Elect => NextValidators::elect(self)?.save_to_state(self),
+        }
     }
 
     fn create_module_level_state(&mut self, storage_id: StorageId) -> StateResult<()> {
@@ -626,12 +517,8 @@
     }
 
     #[cfg(test)]
-<<<<<<< HEAD
     #[allow(unused)]
-    fn set_balance(&mut self, a: &Address, balance: u64) -> TrieResult<()> {
-=======
     fn set_balance(&mut self, a: &Public, balance: u64) -> TrieResult<()> {
->>>>>>> 096dd3c4
         self.get_account_mut(a)?.set_balance(balance);
         Ok(())
     }
@@ -753,7 +640,6 @@
     use crate::tests::helpers::get_temp_state;
 
     #[test]
-<<<<<<< HEAD
     fn create_module_states() {
         let mut top_level_state = get_temp_state();
         // create module with StorageId = 0
@@ -761,26 +647,6 @@
         let storage_id_range = 0..module_count;
         storage_id_range.clone().for_each(|_| {
             top_level_state.create_module().unwrap();
-=======
-    fn work_when_cloned() {
-        let a = Public::default();
-
-        let mut state = {
-            let mut state = get_temp_state();
-            top_level!(state, {
-                check: [(account: a => None)],
-                set: [(account: a => seq++)],
-                check: [(account: a => seq: 1)],
-            });
-            let root = state.commit();
-            assert!(root.is_ok(), "{:?}", root);
-            state
-        };
-        top_level!(state, {
-            check: [(account: a => seq: 1)],
-            set: [(account: a => seq++)],
-            check: [(account: a => seq: 2)],
->>>>>>> 096dd3c4
         });
         storage_id_range.for_each(|storage_id| {
             top_level_state.module_state_mut(storage_id).unwrap();
@@ -789,7 +655,6 @@
     }
 
     #[test]
-<<<<<<< HEAD
     fn commit() {
         let mut top_level_state = get_temp_state();
         let storage_id_0: StorageId = 0;
@@ -806,59 +671,6 @@
             });
             let state_with_id_1 = top_level_state.module_state_mut(storage_id_1).unwrap();
             module_level!(state_with_id_1, {
-=======
-    fn work_when_cloned_even_not_committed() {
-        let a = Public::default();
-
-        let mut state = {
-            let mut state = get_temp_state();
-            top_level!(state, {
-                check: [(account: a => None)],
-                set: [(account: a => seq++)],
-                check: [(account: a => seq: 1)],
-            });
-            state
-        };
-        top_level!(state, {
-            check: [(account: a => seq: 1)],
-            set: [(account: a => seq++)],
-            check: [(account: a => seq: 2)],
-        });
-        let root = state.commit();
-        assert!(root.is_ok(), "{:?}", root);
-        top_level!(state, {
-            check: [(account: a => seq: 2)]
-        })
-    }
-
-    #[test]
-    fn state_is_not_synchronized_when_cloned() {
-        let a = Public::random();
-
-        let original_state = get_temp_state();
-        top_level!(original_state, {
-            check: [(account: a => None)]
-        });
-        let mut cloned_state = original_state.clone();
-        top_level!(cloned_state, {
-            set: [(account: a => seq++)]
-        });
-        let root = cloned_state.commit();
-        assert!(root.is_ok(), "{:?}", root);
-
-        assert_ne!(original_state.seq(&a), cloned_state.seq(&a));
-    }
-
-    #[test]
-    fn get_from_database() {
-        let memory_db = get_memory_db();
-        let jorunal = new_journaldb(Arc::clone(&memory_db), Algorithm::Archive, Some(0));
-        let db = StateDB::new(jorunal.boxed_clone());
-        let a = Public::default();
-        let root = {
-            let mut state = empty_top_state_with_metadata(db.clone(&H256::zero()), CommonParams::default_for_test());
-            top_level!(state, {
->>>>>>> 096dd3c4
                 set: [
                     (key: "charlie" => datum_str: "Charlie is a physicist"),
                     (key: "dave" => datum_str: "Dave is a singer")
@@ -890,7 +702,6 @@
     }
 
     #[test]
-<<<<<<< HEAD
     fn without_commit() {
         let mut top_level_state = get_temp_state();
         let storage_id_0: StorageId = 0;
@@ -898,16 +709,6 @@
         {
             let state_with_id_0 = top_level_state.module_state_mut(storage_id_0).unwrap();
             module_level!(state_with_id_0, {
-=======
-    fn get_from_cache() {
-        let memory_db = get_memory_db();
-        let jorunal = new_journaldb(Arc::clone(&memory_db), Algorithm::Archive, Some(0));
-        let mut db = StateDB::new(jorunal.boxed_clone());
-        let a = Public::default();
-        let root = {
-            let mut state = empty_top_state_with_metadata(db.clone(&H256::zero()), CommonParams::default_for_test());
-            top_level!(state, {
->>>>>>> 096dd3c4
                 set: [
                     (key: "alice" => datum_str: "Alice is a doctor"),
                     (key: "bob" => datum_str: "Bob is a software engineer")
@@ -946,7 +747,6 @@
                     (key: "charlie" => None)
                 ]
             });
-<<<<<<< HEAD
         }
     }
 
@@ -975,40 +775,6 @@
                     (key: "alice" => datum_str: "Alice became a software engineer"),
                     (key: "bob" => datum_str: "Bob became a doctor")
                 ]
-=======
-
-            db.override_state(&state);
-            root.unwrap()
-        };
-
-        let state = TopLevelState::from_existing(db, root).unwrap();
-        top_level!(state, {
-            check: [(account: a => balance: 69, seq: 1)]
-        });
-    }
-
-    #[test]
-    fn remove() {
-        let a = Public::default();
-        let mut state = get_temp_state();
-        top_level!(state, {
-            check: [(account: a => None)],
-            set: [(account: a => seq++)],
-            check: [(account: a => Some), (account: a => seq: 1)],
-            set: [(account: a => Kill)],
-            check: [(account: a => None), (account: a => seq: 0)],
-        });
-    }
-
-    #[test]
-    fn empty_account_is_not_created() {
-        let a = Public::default();
-        let mut db = get_temp_state_db();
-        let root = {
-            let mut state = empty_top_state(db.clone(&H256::zero()));
-            top_level!(state, {
-                set: [(account: a => balance: add 0)] // create an empty account
->>>>>>> 096dd3c4
             });
         }
         let checkpoint2 = 2;
@@ -1063,7 +829,6 @@
     }
 
     #[test]
-<<<<<<< HEAD
     fn checkpoint_discard_and_revert() {
         let mut top_level_state = get_temp_state();
         let storage_id_0: StorageId = 0;
@@ -1076,18 +841,6 @@
                     (key: "alice" => datum_str: "Alice is a doctor"),
                     (key: "bob" => datum_str: "Bob is a software engineer")
                 ]
-=======
-    #[allow(clippy::cognitive_complexity)]
-    fn remove_from_database() {
-        let a = Public::default();
-        let memory_db = get_memory_db();
-        let jorunal = new_journaldb(Arc::clone(&memory_db), Algorithm::Archive, Some(0));
-        let mut db = StateDB::new(jorunal.boxed_clone());
-        let root = {
-            let mut state = empty_top_state_with_metadata(db.clone(&H256::zero()), CommonParams::default_for_test());
-            top_level!(state, {
-                set: [(account: a => seq++)]
->>>>>>> 096dd3c4
             });
         }
         let checkpoint1 = 1;
@@ -1138,283 +891,7 @@
                     (key: "charlie" => None)
                 ]
             });
-<<<<<<< HEAD
-        }
-=======
-
-            db.override_state(&state);
-
-            root.unwrap()
-        };
-
-        let state = TopLevelState::from_existing(db, root).unwrap();
-        top_level!(state, {
-            check: [(account: a => None), (account: a => seq: 0)]
-        });
-    }
-
-    #[test]
-    fn alter_balance() {
-        let mut state = get_temp_state();
-        let a = Public::default();
-        let b = 1u64.into();
-        top_level!(state, {
-            set: [(account: a => balance: add 100)],
-            check: [(account: a => balance: 100)],
-        });
-        let root = state.commit();
-        assert!(root.is_ok(), "{:?}", root);
-        top_level!(state, {
-            check: [(account: a => balance: 100)],
-            set: [(account: a => balance: sub 42)],
-            check: [(account: a => balance: 100 - 42)],
-        });
-        let root = state.commit();
-        assert!(root.is_ok(), "{:?}", root);
-        top_level!(state, {
-            check: [(account: a => balance: 100 - 42)],
-            set: [(account: a => transfer: b, 18)],
-            check: [
-                (account: a => balance: 100 - 42 - 18),
-                (account: b => balance: 18),
-            ],
-        });
-        let root = state.commit();
-        assert!(root.is_ok(), "{:?}", root);
-        top_level!(state, {
-            check: [
-                (account: a => balance: 100 - 42 - 18),
-                (account: b => balance: 18),
-            ]
-        });
-    }
-
-    #[test]
-    fn alter_seq() {
-        let mut state = get_temp_state();
-        let a = Public::default();
-        top_level!(state, {
-            set: [(account: a => seq++)],
-            check: [(account: a => seq: 1)],
-            set: [(account: a => seq++)],
-            check: [(account: a => seq: 2)],
-        });
-        let root = state.commit();
-        assert!(root.is_ok(), "{:?}", root);
-        top_level!(state, {
-            check: [(account: a => seq: 2)],
-            set: [(account: a => seq++)],
-            check: [(account: a => seq: 3)],
-        });
-        let root = state.commit();
-        assert!(root.is_ok(), "{:?}", root);
-        top_level!(state, {
-            check: [(account: a => seq: 3)]
-        });
-    }
-
-    #[test]
-    fn balance_seq() {
-        let mut state = get_temp_state();
-        let a = Public::default();
-        top_level!(state, {
-            check: [(account: a => balance: 0, seq: 0)]
-        });
-        let root = state.commit();
-        assert!(root.is_ok(), "{:?}", root);
-        top_level!(state, {
-            check: [(account: a => balance: 0, seq: 0)]
-        });
-    }
-
-    #[test]
-    fn ensure_cached() {
-        let mut state = get_temp_state();
-        let a = Public::default();
-        state.get_account_mut(&a).unwrap();
-        assert_eq!(Ok(H256::from("00f286cd9d2e09f0881b802a33af986e58039506c3e84e0e76d7fa58d6c0adfe")), state.commit());
-    }
-
-    #[test]
-    fn checkpoint_basic() {
-        let mut state = get_temp_state();
-        let a = Public::default();
-        state.create_checkpoint(0);
-        top_level!(state, {
-            set: [(account: a => balance: add 100)],
-            check: [(account: a => balance: 100)]
-        });
-        state.discard_checkpoint(0);
-        top_level!(state, {
-            check: [(account: a => balance: 100)]
-        });
-        state.create_checkpoint(1);
-        top_level!(state, {
-            set: [(account: a => balance: add 1)],
-            check: [(account: a => balance: 100 + 1)]
-        });
-        state.revert_to_checkpoint(1);
-        top_level!(state, {
-            check: [(account: a => balance: 100)]
-        });
-    }
-
-    #[test]
-    fn checkpoint_nested() {
-        let mut state = get_temp_state();
-        let a = Public::default();
-        state.create_checkpoint(0);
-        top_level!(state, {
-            set: [(account: a => balance: add 100)]
-        });
-        state.create_checkpoint(1);
-        top_level!(state, {
-            set: [(account: a => balance: add 120)],
-            check: [(account: a => balance: 100 + 120)]
-        });
-        state.revert_to_checkpoint(1);
-        top_level!(state, {
-            check: [(account: a => balance: 100)]
-        });
-        state.revert_to_checkpoint(0);
-        top_level!(state, {
-            check: [(account: a => balance: 0)]
-        });
-    }
-
-    #[test]
-    fn checkpoint_discard() {
-        let mut state = get_temp_state();
-        let a = Public::default();
-        state.create_checkpoint(0);
-        top_level!(state, {
-            set: [(account: a => balance: add 100)]
-        });
-        state.create_checkpoint(1);
-        top_level!(state, {
-            set: [(account: a => balance: add 123), (account: a => seq++)],
-            check: [(account: a => balance: 100 + 123, seq: 1)]
-        });
-        state.discard_checkpoint(1);
-        top_level!(state, {
-            check: [(account: a => balance: 100 + 123, seq: 1)]
-        });
-        state.revert_to_checkpoint(0);
-        top_level!(state, {
-            check: [(account: a => balance: 0, seq: 0)]
-        });
-    }
-}
-
-#[cfg(test)]
-mod tests_tx {
-    use ckey::{Ed25519KeyPair as KeyPair, Generator, KeyPairTrait, Random};
-    use ctypes::errors::RuntimeError;
-
-    use super::*;
-    use crate::tests::helpers::{get_temp_state, get_test_client};
-    use crate::StateError;
-
-    fn random_pubkey() -> Public {
-        let keypair: KeyPair = Random.generate().unwrap();
-        *keypair.public()
-    }
-
-    #[test]
-    fn apply_error_for_invalid_seq() {
-        let mut state = get_temp_state();
-
-        let sender = random_pubkey();
-        set_top_level_state!(state, [(account: sender => balance: 20)]);
-
-        let tx = transaction!(seq: 2, fee: 5, pay!(random_pubkey(), 10));
-        assert_eq!(
-            Err(StateError::Runtime(RuntimeError::InvalidSeq(Mismatch {
-                expected: 0,
-                found: 2
-            }))),
-            state.apply(&tx, &sender, &get_test_client(), 0, 0, 0)
-        );
-
-        check_top_level_state!(state, [
-            (account: sender => seq: 0, balance: 20)
-        ]);
-    }
-
-    #[test]
-    fn apply_error_for_not_enough_cash() {
-        let mut state = get_temp_state();
-
-        let sender = random_pubkey();
-        set_top_level_state!(state, [(account: sender => balance: 4)]);
-
-        let tx = transaction!(fee: 5, pay!(random_pubkey(), 10));
-        assert_eq!(
-            Err(RuntimeError::InsufficientBalance {
-                pubkey: sender,
-                balance: 4,
-                cost: 5,
-            }
-            .into()),
-            state.apply(&tx, &sender, &get_test_client(), 0, 0, 0)
-        );
-
-        check_top_level_state!(state, [
-            (account: sender => seq: 0, balance: 4)
-        ]);
-    }
-
-    #[test]
-    fn apply_pay() {
-        let mut state = get_temp_state();
-
-        let sender = random_pubkey();
-        set_top_level_state!(state, [(account: sender => balance: 20)]);
-
-        let receiver = 1u64.into();
-        let tx = transaction!(fee: 5, pay!(receiver, 10));
-        assert_eq!(Ok(()), state.apply(&tx, &sender, &get_test_client(), 0, 0, 0));
-
-        check_top_level_state!(state, [
-            (account: sender => seq: 1, balance: 5),
-            (account: receiver => seq: 0, balance: 10)
-        ]);
-    }
-
-    #[test]
-    fn apply_error_for_action_failure() {
-        let mut state = get_temp_state();
-        let sender = random_pubkey();
-        set_top_level_state!(state, [
-            (account: sender => balance: 20)
-        ]);
-
-        let receiver = 1u64.into();
-        let tx = transaction!(fee: 5, pay!(receiver, 30));
-
-        assert_eq!(
-            Err(RuntimeError::InsufficientBalance {
-                pubkey: sender,
-                balance: 15,
-                cost: 30,
-            }
-            .into()),
-            state.apply(&tx, &sender, &get_test_client(), 0, 0, 0)
-        );
-
-        check_top_level_state!(state, [
-            (account: sender => seq: 0, balance: 20),
-            (account: receiver => seq: 0, balance: 0)
-        ]);
-    }
-
-    #[test]
-    fn get_invalid_shard_root() {
-        let state = get_temp_state();
-
-        let shard_id = 3;
-        check_top_level_state!(state, [(shard: shard_id)]);
->>>>>>> 096dd3c4
+        }
     }
 
     #[test]
