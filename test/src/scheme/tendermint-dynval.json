{
    "name": "Tendermint",
    "engine": {
        "tendermint": {
            "params": {
                "timeoutPropose": 2000,
                "timeoutProposeDelta": 100,
                "timeoutPrevote": 1000,
                "timeoutPrevoteDelta": 100,
                "timeoutPrecommit": 1000,
                "timeoutPrecommitDelta": 100,
                "timeoutCommit": 100,
                "genesisStakes": {
                    "01sv1ngs16bSZoN8HFkTg7kNg1Boue1Y3TvOvW4oWRH1jkDOQTwtc0": {
                        "stake": 70000,
                        "delegations": {
                            "rjmxg19kCmkCxROEoV0QYsrDpOYsjQwusCtN5_oKMEzk-I6kgtAtc0": 104,
                            "szff1322BHP3gsOuwFPDf-K8zvqSmNz4rj3CJirlQKFKWA_3c-Ytc0": 103,
                            "qwfj0xwkJQLV5iEGeaGeRfPA-TJX56Mnuq9fQD9coasmhanhck4tc0": 102,
                            "dbqtds3w6QnzEf0RXuQS7c_N6IzFBzcBAfdjWme5y0U5DxzLS14tc0": 101
                        }
                    },
<<<<<<< HEAD
                    "tccq90kljkawglne9yhqyqajx6qg0u48w8e88s5kavy8vh33xa4ye842kfxyqu": {
                        "stake": 20000
                    },
                    "tccqyaty0ad0jdy7865m06yl7fff5444dpdzhckreqxqjx440m7tkkegtwfee5": {
                        "stake": 10000
                    }
=======
                    "4cnj73b1X2_K3XI_PJSXAQHZG0BD-VO4-TnhS3WEOy8Ym7UmT1Utc0": { "stake": 20000 },
                    "fys3db1kOrI_rXyaTx9U2_RP-SlNK1q0LRXxYeQGBI1av35drZQtc0": { "stake": 10000 }
>>>>>>> be7701da
                },
                "genesisCandidates": {
                    "rjmxg19kCmkCxROEoV0QYsrDpOYsjQwusCtN5_oKMEzk-I6kgtAtc0": {
                        "pubkey": "0x0a6902c51384a15d1062cac3a4e62c8d0c2eb02b4de7fa0a304ce4f88ea482d0",
                        "deposit": 100,
                        "nominationEndsAt": 100,
                        "metadata": "validator 0"
                    },
                    "szff1322BHP3gsOuwFPDf-K8zvqSmNz4rj3CJirlQKFKWA_3c-Ytc0": {
                        "pubkey": "0x0473f782c3aec053c37fe2bccefa9298dcf8ae3dc2262ae540a14a580ff773e6",
                        "deposit": 100,
                        "nominationEndsAt": 100,
                        "metadata": "validator 1"
                    },
                    "qwfj0xwkJQLV5iEGeaGeRfPA-TJX56Mnuq9fQD9coasmhanhck4tc0": {
                        "pubkey": "0x2502d5e6210679a19e45f3c0f93257e7a327baaf5f403f5ca1ab2685a9e1724e",
                        "deposit": 100,
                        "nominationEndsAt": 100,
                        "metadata": "validator 2"
                    },
                    "dbqtds3w6QnzEf0RXuQS7c_N6IzFBzcBAfdjWme5y0U5DxzLS14tc0": {
                        "pubkey": "0xe909f311fd115ee412edcfcde88cc507370101f7635a67b9cb45390f1ccb4b5e",
                        "deposit": 100,
                        "nominationEndsAt": 100,
                        "metadata": "validator 3"
                    }
                }
            }
        }
    },
    "params": {
        "maxExtraDataSize": "0x20",
        "networkID": "tc",
        "maxBodySize": 4194304,
        "snapshotPeriod": 16384,
        "termSeconds": 0,
        "nominationExpiration": 100,
        "custodyPeriod": 100,
        "releasePeriod": 200,
        "maxNumOfValidators": 10,
        "minNumOfValidators": 1,
        "delegationThreshold": 100,
        "minDeposit": 100,
        "maxCandidateMetadataSize": 500
    },
    "genesis": {
        "seal": {
            "tendermint": {
                "prev_view": "0x0",
                "cur_view": "0x0",
                "precommits": [
                    "0x0000000000000000000000000000000000000000000000000000000000000000000000000000000000000000000000000000000000000000000000000000000000"
                ]
            }
        },
        "author": "rjmxg19kCmkCxROEoV0QYsrDpOYsjQwusCtN5_oKMEzk-I6kgtAtc0",
        "timestamp": "0x00",
        "parentHash": "0x0000000000000000000000000000000000000000000000000000000000000000",
        "extraData": "0x"
    },
<<<<<<< HEAD
    "appState": ""
=======
    "accounts": {
        "fjjh0001AAAAAAAAAAAAAAAAAAAAAAAAAAAAAAAAAAAAAAAAAAEtc0": { "balance": "1000000" },
        "fjjh0002AAAAAAAAAAAAAAAAAAAAAAAAAAAAAAAAAAAAAAAAAAItc0": { "balance": "1000000" },
        "fjjh0003AAAAAAAAAAAAAAAAAAAAAAAAAAAAAAAAAAAAAAAAAAMtc0": { "balance": "1000000" },
        "fjjh0004AAAAAAAAAAAAAAAAAAAAAAAAAAAAAAAAAAAAAAAAAAQtc0": { "balance": "1000000" },
        "fjjh0005AAAAAAAAAAAAAAAAAAAAAAAAAAAAAAAAAAAAAAAAAAUtc0": { "balance": "1000000" },
        "fjjh0006AAAAAAAAAAAAAAAAAAAAAAAAAAAAAAAAAAAAAAAAAAYtc0": { "balance": "1000000" },
        "fjjh0007AAAAAAAAAAAAAAAAAAAAAAAAAAAAAAAAAAAAAAAAAActc0": { "balance": "1000000" },
        "fjjh0008AAAAAAAAAAAAAAAAAAAAAAAAAAAAAAAAAAAAAAAAAAgtc0": { "balance": "1000000" },
        "fjjh0009AAAAAAAAAAAAAAAAAAAAAAAAAAAAAAAAAAAAAAAAAAktc0": { "balance": "1000000" },
        "01sv1ngs16bSZoN8HFkTg7kNg1Boue1Y3TvOvW4oWRH1jkDOQTwtc0": { "balance": "10000000000000000000" },
        "rjmxg19kCmkCxROEoV0QYsrDpOYsjQwusCtN5_oKMEzk-I6kgtAtc0": { "balance": 104 },
        "szff1322BHP3gsOuwFPDf-K8zvqSmNz4rj3CJirlQKFKWA_3c-Ytc0": { "balance": 103 },
        "qwfj0xwkJQLV5iEGeaGeRfPA-TJX56Mnuq9fQD9coasmhanhck4tc0": { "balance": 102 },
        "dbqtds3w6QnzEf0RXuQS7c_N6IzFBzcBAfdjWme5y0U5DxzLS14tc0": { "balance": 101 }
    },
    "shards": 1
>>>>>>> be7701da
}<|MERGE_RESOLUTION|>--- conflicted
+++ resolved
@@ -20,17 +20,8 @@
                             "dbqtds3w6QnzEf0RXuQS7c_N6IzFBzcBAfdjWme5y0U5DxzLS14tc0": 101
                         }
                     },
-<<<<<<< HEAD
-                    "tccq90kljkawglne9yhqyqajx6qg0u48w8e88s5kavy8vh33xa4ye842kfxyqu": {
-                        "stake": 20000
-                    },
-                    "tccqyaty0ad0jdy7865m06yl7fff5444dpdzhckreqxqjx440m7tkkegtwfee5": {
-                        "stake": 10000
-                    }
-=======
                     "4cnj73b1X2_K3XI_PJSXAQHZG0BD-VO4-TnhS3WEOy8Ym7UmT1Utc0": { "stake": 20000 },
                     "fys3db1kOrI_rXyaTx9U2_RP-SlNK1q0LRXxYeQGBI1av35drZQtc0": { "stake": 10000 }
->>>>>>> be7701da
                 },
                 "genesisCandidates": {
                     "rjmxg19kCmkCxROEoV0QYsrDpOYsjQwusCtN5_oKMEzk-I6kgtAtc0": {
@@ -91,25 +82,5 @@
         "parentHash": "0x0000000000000000000000000000000000000000000000000000000000000000",
         "extraData": "0x"
     },
-<<<<<<< HEAD
     "appState": ""
-=======
-    "accounts": {
-        "fjjh0001AAAAAAAAAAAAAAAAAAAAAAAAAAAAAAAAAAAAAAAAAAEtc0": { "balance": "1000000" },
-        "fjjh0002AAAAAAAAAAAAAAAAAAAAAAAAAAAAAAAAAAAAAAAAAAItc0": { "balance": "1000000" },
-        "fjjh0003AAAAAAAAAAAAAAAAAAAAAAAAAAAAAAAAAAAAAAAAAAMtc0": { "balance": "1000000" },
-        "fjjh0004AAAAAAAAAAAAAAAAAAAAAAAAAAAAAAAAAAAAAAAAAAQtc0": { "balance": "1000000" },
-        "fjjh0005AAAAAAAAAAAAAAAAAAAAAAAAAAAAAAAAAAAAAAAAAAUtc0": { "balance": "1000000" },
-        "fjjh0006AAAAAAAAAAAAAAAAAAAAAAAAAAAAAAAAAAAAAAAAAAYtc0": { "balance": "1000000" },
-        "fjjh0007AAAAAAAAAAAAAAAAAAAAAAAAAAAAAAAAAAAAAAAAAActc0": { "balance": "1000000" },
-        "fjjh0008AAAAAAAAAAAAAAAAAAAAAAAAAAAAAAAAAAAAAAAAAAgtc0": { "balance": "1000000" },
-        "fjjh0009AAAAAAAAAAAAAAAAAAAAAAAAAAAAAAAAAAAAAAAAAAktc0": { "balance": "1000000" },
-        "01sv1ngs16bSZoN8HFkTg7kNg1Boue1Y3TvOvW4oWRH1jkDOQTwtc0": { "balance": "10000000000000000000" },
-        "rjmxg19kCmkCxROEoV0QYsrDpOYsjQwusCtN5_oKMEzk-I6kgtAtc0": { "balance": 104 },
-        "szff1322BHP3gsOuwFPDf-K8zvqSmNz4rj3CJirlQKFKWA_3c-Ytc0": { "balance": 103 },
-        "qwfj0xwkJQLV5iEGeaGeRfPA-TJX56Mnuq9fQD9coasmhanhck4tc0": { "balance": 102 },
-        "dbqtds3w6QnzEf0RXuQS7c_N6IzFBzcBAfdjWme5y0U5DxzLS14tc0": { "balance": 101 }
-    },
-    "shards": 1
->>>>>>> be7701da
 }