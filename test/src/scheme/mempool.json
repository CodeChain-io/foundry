{
<<<<<<< HEAD
    "name": "Solo",
    "engine": {
        "solo": {
            "params": {
                "genesisStakes": {
                    "tccq9qvruafmf9vegjhkl0ruunkwp0d4lc8fgxknzh5": 40000,
                    "tccq8snvxt5vfwthja7z7880dgs63x4njw2n5e5zm4h": 30000,
                    "tccq9ew456esykkxd7et2e0gwlwa6kkg2f4fg4q3t2m": 20000,
                    "tccq8z49d959veeeznkatpplf2rd8u98q9nz5zfqlpz": 10000
                }
            }
        }
    },
    "params": {
        "maxExtraDataSize": "0x20",
        "networkID": "tc",
        "maxBodySize": 4194304,
        "snapshotPeriod": 16384,
        "termSeconds": 0,
        "nominationExpiration": 100,
        "custodyPeriod": 100,
        "releasePeriod": 200,
        "maxNumOfValidators": 10,
        "minNumOfValidators": 1,
        "delegationThreshold": 100,
        "minDeposit": 100,
        "maxCandidateMetadataSize": 500
    },
=======
  "name": "Solo",
  "engine": {
    "solo": {
      "params": {
          "genesisStakes": {
              "tccq90kljkawglne9yhqyqajx6qg0u48w8e88s5kavy8vh33xa4ye842kfxyqu": 40000,
              "tccqyaty0ad0jdy7865m06yl7fff5444dpdzhckreqxqjx440m7tkkegtwfee5": 30000,
              "tccq85rcqvyakdvce5x3fa797lfq8hvle7q23zshwudyseguqgkaf0qcy2clnj": 20000,
              "tccqysqctlfgt7may2rxgldyexsuw08kvsu5v7830a832f9wmsqmj0t6kygrhu": 10000
          }
      }
    }
  },
  "params": {
    "maxExtraDataSize": "0x20",
    "networkID": "tc",
    "maxBodySize": 4194304,
    "snapshotPeriod": 16384,
    "termSeconds": 0,
    "nominationExpiration": 100,
    "custodyPeriod": 100,
    "releasePeriod": 200,
    "maxNumOfValidators": 10,
    "minNumOfValidators": 1,
    "delegationThreshold": 100,
    "minDeposit": 100,
    "maxCandidateMetadataSize": 500
  },
>>>>>>> 096dd3c4
    "genesis": {
        "seal": {
            "generic": "0x0"
        },
        "author": "tccqyqqqqqqqqqqqqqqqqqqqqqqqqqqqqqqqqhhn9p3",
        "timestamp": "0x00",
        "parentHash": "0x0000000000000000000000000000000000000000000000000000000000000000",
        "extraData": "0x"
    },
<<<<<<< HEAD
    "appState": ""
=======
    "author": "tccqyqqqqqqqqqqqqqqqqqqqqqqqqqqqqqqqqqqqqqqqqqqqqqqqqqqq3e2f0d",
    "timestamp": "0x00",
    "parentHash": "0x0000000000000000000000000000000000000000000000000000000000000000",
    "extraData": "0x"
  },
  "accounts": {
    "tccqyqqqqqqqqqqqqqqqqqqqqqqqqqqqqqqqqqqqqqqqqqqqqqqqqqqzzut2uq": { "balance": "1000000", "seq": "0" },
    "tccqyqqqqqqqqqqqqqqqqqqqqqqqqqqqqqqqqqqqqqqqqqqqqqqqqqqy7ng0qh": { "balance": "1000000", "seq": "0" },
    "tccqyqqqqqqqqqqqqqqqqqqqqqqqqqqqqqqqqqqqqqqqqqqqqqqqqqqxdkfvn6": { "balance": "1000000", "seq": "0" },
    "tccqyqqqqqqqqqqqqqqqqqqqqqqqqqqqqqqqqqqqqqqqqqqqqqqqqqqg0dw93s": { "balance": "1000000", "seq": "0" },
    "tccqyqqqqqqqqqqqqqqqqqqqqqqqqqqqqqqqqqqqqqqqqqqqqqqqqqq2ug0xza": { "balance": "1000000" },
    "tccqyqqqqqqqqqqqqqqqqqqqqqqqqqqqqqqqqqqqqqqqqqqqqqqqqqqvq8vr72": { "balance": "1000000" },
    "tccqyqqqqqqqqqqqqqqqqqqqqqqqqqqqqqqqqqqqqqqqqqqqqqqqqqqwnzdqd8": { "balance": "1000000" },
    "tccqyqqqqqqqqqqqqqqqqqqqqqqqqqqqqqqqqqqqqqqqqqqqqqqqqqqsycz367": { "balance": "1000000" },
    "tccqyqqqqqqqqqqqqqqqqqqqqqqqqqqqqqqqqqqqqqqqqqqqqqqqqqqjharjfn": { "balance": "1000000" },
    "tccq8t6d5nxsd7pckgnswusmq6sdzu76kxa808t6m3gtygltrjqeeqncfggwh3": { "balance": "10000000000000000000", "seq": "0" }
  },
  "shards": 1
>>>>>>> 096dd3c4
}<|MERGE_RESOLUTION|>--- conflicted
+++ resolved
@@ -1,14 +1,13 @@
 {
-<<<<<<< HEAD
     "name": "Solo",
     "engine": {
         "solo": {
             "params": {
                 "genesisStakes": {
-                    "tccq9qvruafmf9vegjhkl0ruunkwp0d4lc8fgxknzh5": 40000,
-                    "tccq8snvxt5vfwthja7z7880dgs63x4njw2n5e5zm4h": 30000,
-                    "tccq9ew456esykkxd7et2e0gwlwa6kkg2f4fg4q3t2m": 20000,
-                    "tccq8z49d959veeeznkatpplf2rd8u98q9nz5zfqlpz": 10000
+                    "tccq90kljkawglne9yhqyqajx6qg0u48w8e88s5kavy8vh33xa4ye842kfxyqu": 40000,
+                    "tccqyaty0ad0jdy7865m06yl7fff5444dpdzhckreqxqjx440m7tkkegtwfee5": 30000,
+                    "tccq85rcqvyakdvce5x3fa797lfq8hvle7q23zshwudyseguqgkaf0qcy2clnj": 20000,
+                    "tccqysqctlfgt7may2rxgldyexsuw08kvsu5v7830a832f9wmsqmj0t6kygrhu": 10000
                 }
             }
         }
@@ -28,36 +27,6 @@
         "minDeposit": 100,
         "maxCandidateMetadataSize": 500
     },
-=======
-  "name": "Solo",
-  "engine": {
-    "solo": {
-      "params": {
-          "genesisStakes": {
-              "tccq90kljkawglne9yhqyqajx6qg0u48w8e88s5kavy8vh33xa4ye842kfxyqu": 40000,
-              "tccqyaty0ad0jdy7865m06yl7fff5444dpdzhckreqxqjx440m7tkkegtwfee5": 30000,
-              "tccq85rcqvyakdvce5x3fa797lfq8hvle7q23zshwudyseguqgkaf0qcy2clnj": 20000,
-              "tccqysqctlfgt7may2rxgldyexsuw08kvsu5v7830a832f9wmsqmj0t6kygrhu": 10000
-          }
-      }
-    }
-  },
-  "params": {
-    "maxExtraDataSize": "0x20",
-    "networkID": "tc",
-    "maxBodySize": 4194304,
-    "snapshotPeriod": 16384,
-    "termSeconds": 0,
-    "nominationExpiration": 100,
-    "custodyPeriod": 100,
-    "releasePeriod": 200,
-    "maxNumOfValidators": 10,
-    "minNumOfValidators": 1,
-    "delegationThreshold": 100,
-    "minDeposit": 100,
-    "maxCandidateMetadataSize": 500
-  },
->>>>>>> 096dd3c4
     "genesis": {
         "seal": {
             "generic": "0x0"
@@ -67,26 +36,5 @@
         "parentHash": "0x0000000000000000000000000000000000000000000000000000000000000000",
         "extraData": "0x"
     },
-<<<<<<< HEAD
     "appState": ""
-=======
-    "author": "tccqyqqqqqqqqqqqqqqqqqqqqqqqqqqqqqqqqqqqqqqqqqqqqqqqqqqq3e2f0d",
-    "timestamp": "0x00",
-    "parentHash": "0x0000000000000000000000000000000000000000000000000000000000000000",
-    "extraData": "0x"
-  },
-  "accounts": {
-    "tccqyqqqqqqqqqqqqqqqqqqqqqqqqqqqqqqqqqqqqqqqqqqqqqqqqqqzzut2uq": { "balance": "1000000", "seq": "0" },
-    "tccqyqqqqqqqqqqqqqqqqqqqqqqqqqqqqqqqqqqqqqqqqqqqqqqqqqqy7ng0qh": { "balance": "1000000", "seq": "0" },
-    "tccqyqqqqqqqqqqqqqqqqqqqqqqqqqqqqqqqqqqqqqqqqqqqqqqqqqqxdkfvn6": { "balance": "1000000", "seq": "0" },
-    "tccqyqqqqqqqqqqqqqqqqqqqqqqqqqqqqqqqqqqqqqqqqqqqqqqqqqqg0dw93s": { "balance": "1000000", "seq": "0" },
-    "tccqyqqqqqqqqqqqqqqqqqqqqqqqqqqqqqqqqqqqqqqqqqqqqqqqqqq2ug0xza": { "balance": "1000000" },
-    "tccqyqqqqqqqqqqqqqqqqqqqqqqqqqqqqqqqqqqqqqqqqqqqqqqqqqqvq8vr72": { "balance": "1000000" },
-    "tccqyqqqqqqqqqqqqqqqqqqqqqqqqqqqqqqqqqqqqqqqqqqqqqqqqqqwnzdqd8": { "balance": "1000000" },
-    "tccqyqqqqqqqqqqqqqqqqqqqqqqqqqqqqqqqqqqqqqqqqqqqqqqqqqqsycz367": { "balance": "1000000" },
-    "tccqyqqqqqqqqqqqqqqqqqqqqqqqqqqqqqqqqqqqqqqqqqqqqqqqqqqjharjfn": { "balance": "1000000" },
-    "tccq8t6d5nxsd7pckgnswusmq6sdzu76kxa808t6m3gtygltrjqeeqncfggwh3": { "balance": "10000000000000000000", "seq": "0" }
-  },
-  "shards": 1
->>>>>>> 096dd3c4
 }