// Copyright 2018-2020 Kodebox, Inc.
// This file is part of CodeChain.
//
// This program is free software: you can redistribute it and/or modify
// it under the terms of the GNU Affero General Public License as
// published by the Free Software Foundation, either version 3 of the
// License, or (at your option) any later version.
//
// This program is distributed in the hope that it will be useful,
// but WITHOUT ANY WARRANTY; without even the implied warranty of
// MERCHANTABILITY or FITNESS FOR A PARTICULAR PURPOSE.  See the
// GNU Affero General Public License for more details.
//
// You should have received a copy of the GNU Affero General Public License
// along with this program.  If not, see <https://www.gnu.org/licenses/>.

mod backup;
mod mem_pool;
mod mem_pool_types;
#[cfg_attr(feature = "cargo-clippy", allow(clippy::module_inception))]
mod miner;

<<<<<<< HEAD
use ckey::Address;
use cstate::TopStateView;
use ctypes::BlockHash;
=======
use ckey::{Ed25519Public as Public, Password, PlatformAddress};
use cstate::{FindDoubleVoteHandler, TopStateView};
use ctypes::transaction::IncompleteTransaction;
use ctypes::{BlockHash, TxHash};
>>>>>>> 096dd3c4
use primitives::Bytes;
use std::ops::Range;
use std::sync::Arc;

pub use self::miner::{AuthoringParams, Miner, MinerOptions};
use crate::account_provider::{AccountProvider, Error as AccountProviderError};
use crate::client::{BlockChainClient, BlockChainTrait, BlockProducer, EngineInfo, ImportBlock, TermInfo};
use crate::consensus::EngineType;
use crate::error::Error;
use crate::transaction::PendingTransactions;
use crate::BlockId;
use coordinator::types::Transaction;

/// Miner client API
pub trait MinerService: Send + Sync {
    /// Type representing chain state
    type State: TopStateView + 'static;

    /// Returns miner's status.
    fn status(&self) -> MinerStatus;

    /// Get current authoring parameters.
    fn authoring_params(&self) -> AuthoringParams;

    /// Set the author that we will seal blocks as.
<<<<<<< HEAD
    fn set_author(&self, ap: Arc<AccountProvider>, author: Address) -> Result<(), AccountProviderError>;

    ///Get the address that sealed the block.
    fn get_author_address(&self) -> Address;
=======
    fn set_author(&self, author: Public) -> Result<(), AccountProviderError>;

    ///Get the address of block author.
    fn get_author(&self) -> Public;
>>>>>>> 096dd3c4

    /// Set the extra_data that we will seal blocks with.
    fn set_extra_data(&self, extra_data: Bytes);

    /// Get current transactions limit in queue.
    fn transactions_limit(&self) -> usize;

    /// Set maximal number of transactions kept in the queue (both current and future).
    fn set_transactions_limit(&self, limit: usize);

    /// Called when blocks are imported to chain, updates transactions queue.
    fn chain_new_blocks<C>(&self, chain: &C, imported: &[BlockHash], invalid: &[BlockHash], enacted: &[BlockHash])
    where
        C: BlockChainTrait + BlockProducer + EngineInfo + ImportBlock;

    /// Get the type of consensus engine.
    fn engine_type(&self) -> EngineType;

    /// New chain head event. Restart mining operation.
    fn update_sealing<C>(&self, chain: &C, parent_block: BlockId, allow_empty_block: bool)
    where
        C: BlockChainTrait + BlockProducer + ImportBlock + EngineInfo + TermInfo;

    /// Imports transactions to mem pool.
    fn import_external_transactions<C: BlockChainClient + BlockProducer + EngineInfo + TermInfo>(
        &self,
        client: &C,
        transactions: Vec<Transaction>,
    ) -> Vec<Result<(), Error>>;

    /// Imports own (node owner) transaction to mem pool.
    fn import_own_transaction<C: BlockChainClient + BlockProducer + EngineInfo + TermInfo>(
        &self,
        chain: &C,
        tx: Transaction,
    ) -> Result<(), Error>;

    /// Get a list of all pending transactions in the mem pool.
    fn ready_transactions(&self, gas_limit: usize, size_limit: usize, range: Range<u64>) -> PendingTransactions;

    /// Get a count of all pending transactions in the mem pool.
    fn count_pending_transactions(&self, range: Range<u64>) -> usize;

    /// Start sealing.
    fn start_sealing<C: BlockChainClient + BlockProducer + EngineInfo + TermInfo>(&self, client: &C);

    /// Stop sealing.
    fn stop_sealing(&self);
<<<<<<< HEAD
=======

    /// Get malicious users
    fn get_malicious_users(&self) -> Vec<Public>;

    /// Release target malicious users from malicious user set.
    fn release_malicious_users(&self, prisoner_vec: Vec<Public>);

    /// Imprison target malicious users to malicious user set.
    fn imprison_malicious_users(&self, prisoner_vec: Vec<Public>);

    /// Get ban-immune users.
    fn get_immune_users(&self) -> Vec<Public>;

    /// Register users to ban-immune users.
    fn register_immune_users(&self, immune_user_vec: Vec<Public>);
>>>>>>> 096dd3c4
}

/// Mining status
#[derive(Debug)]
pub struct MinerStatus {
    /// Number of transactions in queue with state `pending` (ready to be included in block)
    pub transactions_in_pending_queue: usize,
<<<<<<< HEAD
=======
    /// Number of transactions in queue with state `future` (not yet ready to be included in block)
    pub transactions_in_future_queue: usize,
}

/// Represents the result of importing tranasction.
#[derive(Debug, Clone, Copy, PartialEq)]
pub enum TransactionImportResult {
    /// Tranasction was imported to current queue.
    Current,
    /// Transaction was imported to future queue.
    Future,
}

fn fetch_account_creator<'c>(client: &'c dyn AccountData) -> impl Fn(&Public) -> AccountDetails + 'c {
    move |pubkey: &Public| AccountDetails {
        seq: client.latest_seq(&pubkey),
        balance: client.latest_balance(&pubkey),
    }
>>>>>>> 096dd3c4
}<|MERGE_RESOLUTION|>--- conflicted
+++ resolved
@@ -20,16 +20,9 @@
 #[cfg_attr(feature = "cargo-clippy", allow(clippy::module_inception))]
 mod miner;
 
-<<<<<<< HEAD
-use ckey::Address;
+use ckey::Ed25519Public as Public;
 use cstate::TopStateView;
 use ctypes::BlockHash;
-=======
-use ckey::{Ed25519Public as Public, Password, PlatformAddress};
-use cstate::{FindDoubleVoteHandler, TopStateView};
-use ctypes::transaction::IncompleteTransaction;
-use ctypes::{BlockHash, TxHash};
->>>>>>> 096dd3c4
 use primitives::Bytes;
 use std::ops::Range;
 use std::sync::Arc;
@@ -55,17 +48,10 @@
     fn authoring_params(&self) -> AuthoringParams;
 
     /// Set the author that we will seal blocks as.
-<<<<<<< HEAD
-    fn set_author(&self, ap: Arc<AccountProvider>, author: Address) -> Result<(), AccountProviderError>;
+    fn set_author(&self, ap: Arc<AccountProvider>, author: Public) -> Result<(), AccountProviderError>;
 
     ///Get the address that sealed the block.
-    fn get_author_address(&self) -> Address;
-=======
-    fn set_author(&self, author: Public) -> Result<(), AccountProviderError>;
-
-    ///Get the address of block author.
     fn get_author(&self) -> Public;
->>>>>>> 096dd3c4
 
     /// Set the extra_data that we will seal blocks with.
     fn set_extra_data(&self, extra_data: Bytes);
@@ -114,24 +100,6 @@
 
     /// Stop sealing.
     fn stop_sealing(&self);
-<<<<<<< HEAD
-=======
-
-    /// Get malicious users
-    fn get_malicious_users(&self) -> Vec<Public>;
-
-    /// Release target malicious users from malicious user set.
-    fn release_malicious_users(&self, prisoner_vec: Vec<Public>);
-
-    /// Imprison target malicious users to malicious user set.
-    fn imprison_malicious_users(&self, prisoner_vec: Vec<Public>);
-
-    /// Get ban-immune users.
-    fn get_immune_users(&self) -> Vec<Public>;
-
-    /// Register users to ban-immune users.
-    fn register_immune_users(&self, immune_user_vec: Vec<Public>);
->>>>>>> 096dd3c4
 }
 
 /// Mining status
@@ -139,25 +107,4 @@
 pub struct MinerStatus {
     /// Number of transactions in queue with state `pending` (ready to be included in block)
     pub transactions_in_pending_queue: usize,
-<<<<<<< HEAD
-=======
-    /// Number of transactions in queue with state `future` (not yet ready to be included in block)
-    pub transactions_in_future_queue: usize,
-}
-
-/// Represents the result of importing tranasction.
-#[derive(Debug, Clone, Copy, PartialEq)]
-pub enum TransactionImportResult {
-    /// Tranasction was imported to current queue.
-    Current,
-    /// Transaction was imported to future queue.
-    Future,
-}
-
-fn fetch_account_creator<'c>(client: &'c dyn AccountData) -> impl Fn(&Public) -> AccountDetails + 'c {
-    move |pubkey: &Public| AccountDetails {
-        seq: client.latest_seq(&pubkey),
-        balance: client.latest_balance(&pubkey),
-    }
->>>>>>> 096dd3c4
 }