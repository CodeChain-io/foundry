--- conflicted
+++ resolved
@@ -37,14 +37,9 @@
 use crate::types::{BlockId, BlockStatus, TransactionId, VerificationQueueInfo as BlockQueueInfo};
 use crate::Error;
 use cdb::DatabaseError;
-<<<<<<< HEAD
-use ckey::{Address, NetworkId, PlatformAddress};
+use ckey::{Ed25519Public as Public, NetworkId, PlatformAddress};
 use coordinator::types::{Event, Transaction};
 use cstate::{TopLevelState, TopStateView};
-=======
-use ckey::{Ed25519Public as Public, NetworkId, PlatformAddress};
-use cstate::{FindDoubleVoteHandler, TopLevelState, TopStateView};
->>>>>>> 096dd3c4
 use ctypes::header::Header;
 use ctypes::{BlockHash, BlockNumber, CommonParams, ConsensusParams, TxHash};
 use kvdb::KeyValueDB;
@@ -102,39 +97,6 @@
 pub trait TermInfo {
     fn last_term_finished_block_num(&self, id: BlockId) -> Option<BlockNumber>;
     fn current_term_id(&self, id: BlockId) -> Option<u64>;
-<<<<<<< HEAD
-=======
-    fn term_common_params(&self, id: BlockId) -> Option<CommonParams>;
-}
-
-/// Provides methods to access account info
-pub trait AccountData {
-    /// Attempt to get address seq at given block.
-    /// May not fail on BlockId::Latest.
-    fn seq(&self, pubkey: &Public, id: BlockId) -> Option<u64>;
-
-    /// Get address seq at the latest block's state.
-    fn latest_seq(&self, pubkey: &Public) -> u64 {
-        self.seq(pubkey, BlockId::Latest).expect(
-            "seq will return Some when given BlockId::Latest. seq was given BlockId::Latest. \
-             Therefore seq has returned Some; qed",
-        )
-    }
-
-    /// Get address balance at the given block's state.
-    ///
-    /// May not return None if given BlockId::Latest.
-    /// Returns None if and only if the block's root hash has been pruned from the DB.
-    fn balance(&self, pubkey: &Public, state: StateOrBlock) -> Option<u64>;
-
-    /// Get address balance at the latest block's state.
-    fn latest_balance(&self, pubkey: &Public) -> u64 {
-        self.balance(pubkey, BlockId::Latest.into()).expect(
-            "balance will return Some if given BlockId::Latest. balance was given BlockId::Latest \
-             Therefore balance has returned Some; qed",
-        )
-    }
->>>>>>> 096dd3c4
 }
 
 /// State information to be used during client query
@@ -241,27 +203,6 @@
     fn prepare_open_block(&self, parent_block: BlockId, author: Public, extra_data: Bytes) -> OpenBlock;
 }
 
-<<<<<<< HEAD
-=======
-/// Extended client interface used for mining
-pub trait MiningBlockChainClient: BlockChainClient + BlockProducer + FindDoubleVoteHandler {
-    /// Returns malicious users who sent failing transactions.
-    fn get_malicious_users(&self) -> Vec<Public>;
-
-    /// Release designated users from the malicious user list.
-    fn release_malicious_users(&self, prisoner_vec: Vec<Public>);
-
-    /// Append designated users to the malicious user list.
-    fn imprison_malicious_users(&self, prisoner_vec: Vec<Public>);
-
-    /// Returns users immune from getting banned.
-    fn get_immune_users(&self) -> Vec<Public>;
-
-    /// Append designated users to the immune user list.
-    fn register_immune_users(&self, immune_user_vec: Vec<Public>);
-}
-
->>>>>>> 096dd3c4
 /// Provides methods to access database.
 pub trait DatabaseClient {
     fn database(&self) -> Arc<dyn KeyValueDB>;
