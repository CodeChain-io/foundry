// Copyright 2018-2020 Kodebox, Inc.
// This file is part of CodeChain.
//
// This program is free software: you can redistribute it and/or modify
// it under the terms of the GNU Affero General Public License as
// published by the Free Software Foundation, either version 3 of the
// License, or (at your option) any later version.
//
// This program is distributed in the hope that it will be useful,
// but WITHOUT ANY WARRANTY; without even the implied warranty of
// MERCHANTABILITY or FITNESS FOR A PARTICULAR PURPOSE.  See the
// GNU Affero General Public License for more details.
//
// You should have received a copy of the GNU Affero General Public License
// along with this program.  If not, see <https://www.gnu.org/licenses/>.

mod backup;
mod chain_notify;
mod engine;
mod evidence_collector;
mod message;
mod network;
mod params;
pub mod types;
pub mod vote_collector;
mod vote_regression_checker;
mod worker;

use self::chain_notify::TendermintChainNotify;
pub use self::evidence_collector::Evidence;
pub use self::message::{ConsensusMessage, VoteOn, VoteStep};
pub use self::params::{TendermintParams, TimeGapParams, TimeoutParams};
pub use self::types::{Height, Step, View};
pub use super::ValidatorSet;
use crate::client::ConsensusClient;
use crate::consensus::DynamicValidator;
use crate::snapshot_notify::NotifySender as SnapshotNotifySender;
use crate::ChainNotify;
<<<<<<< HEAD
=======
use ckey::Ed25519Public as Public;
>>>>>>> 096dd3c4
use crossbeam_channel as crossbeam;
use ctimer::TimerToken;
use parking_lot::RwLock;
use std::sync::atomic::AtomicBool;
use std::sync::{Arc, Weak};
use std::thread::JoinHandle;

/// Timer token representing the consensus step timeouts.
const ENGINE_TIMEOUT_TOKEN_NONCE_BASE: TimerToken = 23;
/// Timer token for empty proposal blocks.
const ENGINE_TIMEOUT_EMPTY_PROPOSAL: TimerToken = 22;
/// Timer token for broadcasting step state.
const ENGINE_TIMEOUT_BROADCAST_STEP_STATE: TimerToken = 21;

/// Unit: second
const ENGINE_TIMEOUT_BROADCAT_STEP_STATE_INTERVAL: u64 = 1;

/// ConsensusEngine using `Tendermint` consensus algorithm
pub struct Tendermint {
    client: RwLock<Option<Weak<dyn ConsensusClient>>>,
    external_params_initializer: crossbeam::Sender<TimeGapParams>,
    extension_initializer: crossbeam::Sender<(crossbeam::Sender<network::Event>, Weak<dyn ConsensusClient>)>,
    snapshot_notify_sender_initializer: crossbeam::Sender<SnapshotNotifySender>,
    timeouts: TimeoutParams,
    join: Option<JoinHandle<()>>,
    quit_tendermint: crossbeam::Sender<()>,
    inner: crossbeam::Sender<worker::Event>,
    validators: Arc<dyn ValidatorSet>,
    /// Chain notify
    chain_notify: Arc<TendermintChainNotify>,
    has_signer: AtomicBool,
<<<<<<< HEAD
=======
    /// Tokens distributed at genesis.
    genesis_stakes: HashMap<Public, u64>,
    genesis_candidates: HashMap<Public, Deposit>,
    genesis_delegations: HashMap<Public, HashMap<Public, u64>>,
>>>>>>> 096dd3c4
}

impl Drop for Tendermint {
    fn drop(&mut self) {
        self.quit_tendermint.send(()).unwrap();
        if let Some(handler) = self.join.take() {
            handler.join().unwrap();
        }
    }
}

impl Tendermint {
    /// Create a new instance of Tendermint engine
    pub fn new(our_params: TendermintParams) -> Arc<Self> {
        let validators = Arc::new(DynamicValidator::default());
        let timeouts = our_params.timeouts;

        let (
            join,
            external_params_initializer,
            extension_initializer,
            snapshot_notify_sender_initializer,
            inner,
            quit_tendermint,
        ) = worker::spawn(Arc::clone(&validators));
        let chain_notify = Arc::new(TendermintChainNotify::new(inner.clone()));

        Arc::new(Tendermint {
            client: Default::default(),
            external_params_initializer,
            extension_initializer,
            snapshot_notify_sender_initializer,
            timeouts,
            join: Some(join),
            quit_tendermint,
            inner,
            validators,
            chain_notify,
            has_signer: false.into(),
        })
    }

    fn client(&self) -> Option<Arc<dyn ConsensusClient>> {
        self.client.read().as_ref()?.upgrade()
    }
}

const SEAL_FIELDS: usize = 4;

#[cfg(test)]
mod tests {
    use ckey::{Address, Ed25519Private as Private};
    use ctypes::Header;

    use super::super::BitSet;
    use super::message::VoteStep;
    use crate::account_provider::AccountProvider;
    use crate::client::TestBlockChainClient;
    use crate::consensus::Seal;
    use crate::error::BlockError;
    use crate::error::Error;
    use crate::scheme::Scheme;

    use super::*;

    /// Accounts inserted with "0" and "1" are validators. First proposer is "0".
    fn setup() -> (Scheme, Arc<AccountProvider>, Arc<TestBlockChainClient>) {
        let tap = AccountProvider::transient_provider();
        let scheme = Scheme::new_test_tendermint();
        let test = TestBlockChainClient::new_with_scheme(Scheme::new_test_tendermint());

        let test_client: Arc<TestBlockChainClient> = Arc::new(test);
        let consensus_client = Arc::clone(&test_client) as Arc<dyn ConsensusClient>;
        scheme.engine.register_client(Arc::downgrade(&consensus_client));
        (scheme, tap, test_client)
    }

    fn insert_and_unlock(tap: &Arc<AccountProvider>, acc: &str) -> Public {
        let addr = tap.insert_account(Private::random(), &acc.into()).unwrap();
        tap.unlock_account_permanently(addr, acc.into()).unwrap();
        addr
    }

    #[test]
    #[ignore] // FIXME
    fn verification_fails_on_short_seal() {
        let engine = Scheme::new_test_tendermint().engine;
        let header = Header::default();

        let verify_result = engine.verify_header_basic(&header);

        match verify_result {
            Err(Error::Block(BlockError::InvalidSealArity(_))) => {}
            Err(err) => {
                panic!("should be block seal-arity mismatch error (got {:?})", err);
            }
            _ => {
                panic!("Should be error, got Ok");
            }
        }
    }

    #[test]
    #[ignore] // FIXME
    fn parent_block_existence_checking() {
        let (spec, tap, _c) = setup();
        let engine = spec.engine;

        let mut header = Header::default();
        header.set_number(4);
        let proposer = insert_and_unlock(&tap, "0");
        header.set_author(proposer);
        header.set_parent_hash(Default::default());

        let vote_on = VoteOn {
            step: VoteStep::new(3, 0, Step::Precommit),
            block_hash: Some(*header.parent_hash()),
        };
        let signature2 = tap.get_account(&proposer, None).unwrap().sign(&vote_on.hash()).unwrap();

        let seal = Seal::Tendermint {
            prev_view: 0,
            cur_view: 0,
            precommits: vec![signature2],
            precommit_bitset: BitSet::new_with_indices(&[2]),
        }
        .seal_fields()
        .unwrap();
        header.set_seal(seal);

        println!(".....");
        assert!(engine.verify_block_external(&header).is_err());
    }
}<|MERGE_RESOLUTION|>--- conflicted
+++ resolved
@@ -36,10 +36,6 @@
 use crate::consensus::DynamicValidator;
 use crate::snapshot_notify::NotifySender as SnapshotNotifySender;
 use crate::ChainNotify;
-<<<<<<< HEAD
-=======
-use ckey::Ed25519Public as Public;
->>>>>>> 096dd3c4
 use crossbeam_channel as crossbeam;
 use ctimer::TimerToken;
 use parking_lot::RwLock;
@@ -71,13 +67,6 @@
     /// Chain notify
     chain_notify: Arc<TendermintChainNotify>,
     has_signer: AtomicBool,
-<<<<<<< HEAD
-=======
-    /// Tokens distributed at genesis.
-    genesis_stakes: HashMap<Public, u64>,
-    genesis_candidates: HashMap<Public, Deposit>,
-    genesis_delegations: HashMap<Public, HashMap<Public, u64>>,
->>>>>>> 096dd3c4
 }
 
 impl Drop for Tendermint {
@@ -129,7 +118,7 @@
 
 #[cfg(test)]
 mod tests {
-    use ckey::{Address, Ed25519Private as Private};
+    use ckey::{Ed25519Private as Private, Ed25519Public as Public};
     use ctypes::Header;
 
     use super::super::BitSet;
