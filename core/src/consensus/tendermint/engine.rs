--- conflicted
+++ resolved
@@ -31,19 +31,7 @@
 use ckey::Ed25519Public as Public;
 use cnetwork::NetworkService;
 use crossbeam_channel as crossbeam;
-<<<<<<< HEAD
-use ctypes::{BlockHash, Header};
-=======
-use cstate::{
-    init_stake, DoubleVoteHandler, Jail, NextValidators, StateDB, StateResult, StateWithCache, TopLevelState,
-    TopStateView,
-};
-use ctypes::transaction::Action;
 use ctypes::{BlockHash, BlockId, Header};
-use primitives::H256;
-use std::collections::HashSet;
-use std::iter::Iterator;
->>>>>>> be7701da
 use std::sync::atomic::Ordering as AtomicOrdering;
 use std::sync::{Arc, Weak};
 
