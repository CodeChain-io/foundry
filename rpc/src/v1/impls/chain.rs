--- conflicted
+++ resolved
@@ -17,19 +17,10 @@
 use super::super::errors;
 use super::super::traits::Chain;
 use super::super::types::{Block, BlockNumberAndHash, Transaction};
-<<<<<<< HEAD
-use ccore::{BlockChainClient, BlockId, EngineInfo, TermInfo};
-=======
-use ccore::{AccountData, EngineInfo, MiningBlockChainClient, Shard, TermInfo};
->>>>>>> be7701da
+use ccore::{BlockChainClient, EngineInfo, TermInfo};
 use cjson::scheme::Params;
 use ckey::{NetworkId, PlatformAddress};
-<<<<<<< HEAD
-use ctypes::{BlockHash, BlockNumber, TxHash};
-=======
-use cstate::FindDoubleVoteHandler;
 use ctypes::{BlockHash, BlockId, BlockNumber, TxHash};
->>>>>>> be7701da
 use jsonrpc_core::Result;
 use std::sync::Arc;
 
@@ -59,17 +50,6 @@
         Ok(self.client.transaction(&id).map(From::from))
     }
 
-<<<<<<< HEAD
-=======
-    fn get_transaction_signer(&self, transaction_hash: TxHash) -> Result<Option<PlatformAddress>> {
-        let id = transaction_hash.into();
-        Ok(self
-            .client
-            .transaction(&id)
-            .map(|mut tx| PlatformAddress::new_v0(tx.unverified_tx().transaction().network_id, tx.signer())))
-    }
-
->>>>>>> be7701da
     fn contains_transaction(&self, transaction_hash: TxHash) -> Result<bool> {
         Ok(self.client.transaction_block(&transaction_hash.into()).is_some())
     }
